--- conflicted
+++ resolved
@@ -1,4 +1,5 @@
 # SPDX-License-Identifier: Apache-2.0
+# SPDX-FileCopyrightText: Copyright contributors to the vLLM project
 """Logging configuration for vLLM."""
 import datetime
 import json
@@ -54,6 +55,12 @@
 
 
 @lru_cache
+def _print_debug_once(logger: Logger, msg: str, *args: Hashable) -> None:
+    # Set the stacklevel to 2 to print the original caller's line info
+    logger.debug(msg, *args, stacklevel=2)
+
+
+@lru_cache
 def _print_info_once(logger: Logger, msg: str, *args: Hashable) -> None:
     # Set the stacklevel to 2 to print the original caller's line info
     logger.info(msg, *args, stacklevel=2)
@@ -69,22 +76,29 @@
     """
     Note:
         This class is just to provide type information.
-        We actually patch the methods directly on the {class}`logging.Logger`
+        We actually patch the methods directly on the [`logging.Logger`][]
         instance to avoid conflicting with other libraries such as
         `intel_extension_for_pytorch.utils._logger`.
     """
 
+    def debug_once(self, msg: str, *args: Hashable) -> None:
+        """
+        As [`debug`][logging.Logger.debug], but subsequent calls with
+        the same message are silently dropped.
+        """
+        _print_debug_once(self, msg, *args)
+
     def info_once(self, msg: str, *args: Hashable) -> None:
         """
-        As {meth}`info`, but subsequent calls with the same message
-        are silently dropped.
+        As [`info`][logging.Logger.info], but subsequent calls with
+        the same message are silently dropped.
         """
         _print_info_once(self, msg, *args)
 
     def warning_once(self, msg: str, *args: Hashable) -> None:
         """
-        As {meth}`warning`, but subsequent calls with the same message
-        are silently dropped.
+        As [`warning`][logging.Logger.warning], but subsequent calls with
+        the same message are silently dropped.
         """
         _print_warning_once(self, msg, *args)
 
@@ -139,16 +153,7 @@
 
     logger = logging.getLogger(name)
 
-<<<<<<< HEAD
-    methods_to_patch = {
-        "info_once": _print_info_once,
-        "warning_once": _print_warning_once,
-    }
-
-    for method_name, method in methods_to_patch.items():
-=======
     for method_name, method in _METHODS_TO_PATCH.items():
->>>>>>> d00d6529
         setattr(logger, method_name, MethodType(method, logger))
 
     return cast(_VllmLogger, logger)
