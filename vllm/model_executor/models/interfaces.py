# SPDX-License-Identifier: Apache-2.0

<<<<<<< HEAD
from typing import (TYPE_CHECKING, ClassVar, Dict, List, Literal, Optional,
                    Protocol, Type, Union, overload, runtime_checkable)
=======
from collections.abc import Iterable, Mapping, MutableSequence
from typing import (TYPE_CHECKING, Callable, ClassVar, Literal, Optional,
                    Protocol, Union, overload, runtime_checkable)
>>>>>>> d00d6529

import torch
from torch import Tensor
<<<<<<< HEAD
=======
from transformers import PretrainedConfig
from transformers.models.whisper.tokenization_whisper import LANGUAGES
>>>>>>> d00d6529
from typing_extensions import Self, TypeIs

from vllm.logger import init_logger
from vllm.model_executor.layers.quantization import QuantizationConfig
from vllm.utils import supports_kw

from .interfaces_base import VllmModel, is_pooling_model

if TYPE_CHECKING:
<<<<<<< HEAD
    from vllm.attention import AttentionMetadata
=======
    from vllm.config import VllmConfig
    from vllm.model_executor.models.utils import WeightsMapper
>>>>>>> d00d6529
    from vllm.sequence import IntermediateTensors

logger = init_logger(__name__)

MultiModalEmbeddings = Union[list[Tensor], Tensor, tuple[Tensor, ...]]
"""
The output embeddings must be one of the following formats:

- A list or tuple of 2D tensors, where each tensor corresponds to
    each input multimodal data item (e.g, image).
- A single 3D tensor, with the batch dimension grouping the 2D tensors.
"""


@runtime_checkable
class SupportsMultiModal(Protocol):
    """The interface required for all multi-modal models."""

    supports_multimodal: ClassVar[Literal[True]] = True
    """
    A flag that indicates this model supports multi-modal inputs.

    Note:
        There is no need to redefine this flag if this class is in the
        MRO of your model class.
    """

<<<<<<< HEAD
    def get_multimodal_embeddings(
            self, **kwargs: object) -> Optional[MultiModalEmbeddings]:
=======
    supports_multimodal_raw_input_only: ClassVar[bool] = False
    """
    A flag that indicates this model supports multi-modal inputs and processes
    them in their raw form and not embeddings.
    """

    supports_encoder_tp_data: ClassVar[bool] = False
    """
    A flag that indicates whether this model supports
    `multimodal_config.mm_encoder_tp_mode="data"`.
    """

    merge_by_field_config: ClassVar[bool] = False
    """
    A flag that indicates which implementation of
    `vllm.multimodal.utils.group_mm_kwargs_by_modality` to use.
    """

    @classmethod
    def get_placeholder_str(cls, modality: str, i: int) -> Optional[str]:
        """
        Get the placeholder text for the `i`th `modality` item in the prompt.
        """
        ...

    def get_multimodal_embeddings(self,
                                  **kwargs: object) -> MultiModalEmbeddings:
>>>>>>> d00d6529
        """
        Returns multimodal embeddings generated from multimodal kwargs 
        to be merged with text embeddings.

        Note:
            The returned multimodal embeddings must be in the same order as
            the appearances of their corresponding multimodal data item in the
            input prompt.
        """
        ...

    def get_language_model(self) -> VllmModel:
        """
        Returns the underlying language model used for text generation.

        This is typically the `torch.nn.Module` instance responsible for 
        processing the merged multimodal embeddings and producing hidden states

        Returns:
            torch.nn.Module: The core language model component.
        """
        ...

    @overload
    def get_input_embeddings(self, input_ids: Tensor) -> Tensor:
        ...

    @overload
    def get_input_embeddings(
        self,
        input_ids: Tensor,
        multimodal_embeddings: MultiModalEmbeddings,
        *,
        is_multimodal: torch.Tensor,
        handle_oov_mm_token: bool = False,
    ) -> Tensor:
        ...

<<<<<<< HEAD
    @overload
    def get_input_embeddings(
=======
    def _get_text_embeddings(
>>>>>>> d00d6529
        self,
        input_ids: Tensor,
        get_input_embeddings: Callable[[Tensor], Tensor],
        *,
        is_multimodal: Optional[Tensor],
        handle_oov_mm_token: bool,
    ) -> Tensor:
<<<<<<< HEAD
=======
        if handle_oov_mm_token and is_multimodal is not None:
            is_text = ~is_multimodal
            text_embeds = get_input_embeddings(input_ids[is_text])

            return torch.empty(
                (input_ids.shape[0], text_embeds.shape[1]),
                dtype=text_embeds.dtype,
                device=text_embeds.device,
            ).masked_scatter_(is_text.unsqueeze_(-1), text_embeds)

        return get_input_embeddings(input_ids)

    def get_input_embeddings(
        self,
        input_ids: Tensor,
        multimodal_embeddings: Optional[MultiModalEmbeddings] = None,
        *,
        is_multimodal: Optional[Tensor] = None,
        handle_oov_mm_token: bool = False,
    ) -> Tensor:
>>>>>>> d00d6529
        """
        Apply token embeddings to `input_ids`.

        If `multimodal_embeddings` is passed, scatter them into
        `input_ids` according to the mask `is_multimodal`.

        In case the multi-modal token IDs exceed the vocabulary size of
        the language model, you can set `handle_oov_mm_token=False`
        to avoid calling the language model's `get_input_embeddings` method
        on those tokens. Note however that doing so increases memory usage
        as an additional buffer is needed to hold the input embeddings.
        """
        from .utils import _merge_multimodal_embeddings

        inputs_embeds = self._get_text_embeddings(
            input_ids,
            self.get_language_model().get_input_embeddings,
            is_multimodal=is_multimodal,
            handle_oov_mm_token=handle_oov_mm_token,
        )

        if multimodal_embeddings is None or len(multimodal_embeddings) == 0:
            return inputs_embeds

        if is_multimodal is None:
            raise ValueError(
                "`get_input_embeddings` now requires `is_multimodal` arg, "
                "please update your model runner according to "
                "https://github.com/vllm-project/vllm/pull/16229.")

        return _merge_multimodal_embeddings(
            inputs_embeds=inputs_embeds,
            multimodal_embeddings=multimodal_embeddings,
            is_multimodal=is_multimodal,
        )


@runtime_checkable
class SupportsMultiModalPruning(Protocol):
    """The interface required for models that support returning both input
    embeddings and positions. Model may require custom positions for dynamic
    pruning of multimodal embeddings.
    """
    supports_multimodal_pruning: ClassVar[Literal[True]] = True

    def recompute_mrope_positions(
            self, input_ids: list[int],
            multimodal_embeddings: MultiModalEmbeddings,
            mrope_positions: torch.LongTensor, num_computed_tokens: int
    ) -> tuple[MultiModalEmbeddings, Tensor, int]:
        """
        Update part of input mrope positions (starting with
        num_computed_tokens index). Original mrope_positions are computed
        for unpruned sequence and becomes incorrect once pruning occurs,
        so once we prune media tokens we should reflect this in the
        mrope_positions before we feed it to LLM.

        Args:
            input_ids: (N,) All input tokens of the prompt containing
                entire sequence.
            multimodal_embeddings: Tuple of multimodal embeddings that
                fits into the prefill chunk that is being processed.
            mrope_positions: Existing mrope positions (3, N) for entire
                sequence
            num_computed_tokens: A number of computed tokens so far.

        Returns:
            Tuple of (multimodal_embeddings, mrope_positions,
                mrope_position_delta).
        """
        ...


<<<<<<< HEAD
# We can't use runtime_checkable with ClassVar for issubclass checks
# so we need to treat the class as an instance and use isinstance instead
@runtime_checkable
class _SupportsMultiModalType(Protocol):
    supports_multimodal: Literal[True]


@overload
def supports_multimodal(
        model: Type[object]) -> TypeIs[Type[SupportsMultiModal]]:
    ...


=======
@overload
def supports_multimodal(
        model: type[object]) -> TypeIs[type[SupportsMultiModal]]:
    ...


@overload
def supports_multimodal(model: object) -> TypeIs[SupportsMultiModal]:
    ...


def supports_multimodal(
    model: Union[type[object], object],
) -> Union[TypeIs[type[SupportsMultiModal]], TypeIs[SupportsMultiModal]]:
    return getattr(model, "supports_multimodal", False)


def supports_multimodal_raw_input_only(
        model: Union[type[object], object]) -> bool:
    return getattr(model, "supports_multimodal_raw_input_only", False)


def supports_multimodal_encoder_tp_data(
        model: Union[type[object], object]) -> bool:
    return getattr(model, "supports_encoder_tp_data", False)


@overload
def supports_multimodal_pruning(
        model: type[object]) -> TypeIs[type[SupportsMultiModalPruning]]:
    ...


@overload
def supports_multimodal_pruning(
        model: object) -> TypeIs[SupportsMultiModalPruning]:
    ...


def supports_multimodal_pruning(
    model: Union[type[object], object],
) -> Union[TypeIs[type[SupportsMultiModalPruning]],
           TypeIs[SupportsMultiModalPruning]]:
    return getattr(model, "supports_multimodal_pruning", False)


@runtime_checkable
class SupportsScoreTemplate(Protocol):
    """The interface required for all models that support score template."""

    supports_score_template: ClassVar[Literal[True]] = True
    """
    A flag that indicates this model supports score template.

    Note:
        There is no need to redefine this flag if this class is in the
        MRO of your model class.
    """

    @classmethod
    def get_score_template(cls, query: str, document: str) -> Optional[str]:
        """
        Generate a full prompt by populating the score template with query and document content.
        """ # noqa: E501
        ...

    @classmethod
    def post_process_tokens(cls, prompt: TokensPrompt) -> None:
        """
        Perform architecture-specific manipulations on the input tokens.
        """
        ...


>>>>>>> d00d6529
@overload
def supports_multimodal(model: object) -> TypeIs[SupportsMultiModal]:
    ...


def supports_multimodal(
    model: Union[Type[object], object],
) -> Union[TypeIs[Type[SupportsMultiModal]], TypeIs[SupportsMultiModal]]:
    if isinstance(model, type):
        return isinstance(model, _SupportsMultiModalType)

    return isinstance(model, SupportsMultiModal)


@runtime_checkable
class SupportsLoRA(Protocol):
    """The interface required for all models that support LoRA."""

    supports_lora: ClassVar[Literal[True]] = True
    """
    A flag that indicates this model supports LoRA.

    Note:
        There is no need to redefine this flag if this class is in the
        MRO of your model class.
    """
    # The `embedding_module` and `embedding_padding_modules`
    # are empty by default.
    embedding_modules: ClassVar[Dict[str, str]] = {}
    embedding_padding_modules: ClassVar[List[str]] = []
    packed_modules_mapping: ClassVar[Dict[str, List[str]]] = {}


# We can't use runtime_checkable with ClassVar for issubclass checks
# so we need to treat the class as an instance and use isinstance instead
@runtime_checkable
class _SupportsLoRAType(Protocol):
    supports_lora: Literal[True]

    packed_modules_mapping: Dict[str, List[str]]
    embedding_modules: Dict[str, str]
    embedding_padding_modules: List[str]


@overload
def supports_lora(model: Type[object]) -> TypeIs[Type[SupportsLoRA]]:
    ...


@overload
def supports_lora(model: object) -> TypeIs[SupportsLoRA]:
    ...


def supports_lora(
    model: Union[Type[object], object],
) -> Union[TypeIs[Type[SupportsLoRA]], TypeIs[SupportsLoRA]]:
    result = _supports_lora(model)

    if not result:
        lora_attrs = (
            "packed_modules_mapping",
            "embedding_modules",
            "embedding_padding_modules",
        )
        missing_attrs = tuple(attr for attr in lora_attrs
                              if not hasattr(model, attr))

        if getattr(model, "supports_lora", False):
            if missing_attrs:
                logger.warning(
                    "The model (%s) sets `supports_lora=True`, "
                    "but is missing LoRA-specific attributes: %s",
                    model,
                    missing_attrs,
                )
        else:
            if not missing_attrs:
                logger.warning(
                    "The model (%s) contains all LoRA-specific attributes, "
                    "but does not set `supports_lora=True`.", model)

    return result


def _supports_lora(model: Union[Type[object], object]) -> bool:
    if isinstance(model, type):
        return isinstance(model, _SupportsLoRAType)

    return isinstance(model, SupportsLoRA)


@runtime_checkable
class SupportsPP(Protocol):
    """The interface required for all models that support pipeline parallel."""

    supports_pp: ClassVar[Literal[True]] = True
    """
    A flag that indicates this model supports pipeline parallel.

    Note:
        There is no need to redefine this flag if this class is in the
        MRO of your model class.
    """

    def make_empty_intermediate_tensors(
        self,
        batch_size: int,
        dtype: torch.dtype,
        device: torch.device,
    ) -> "IntermediateTensors":
        """Called when PP rank > 0 for profiling purposes."""
        ...

    def forward(
        self,
        *,
        intermediate_tensors: Optional["IntermediateTensors"],
    ) -> Union[Tensor, "IntermediateTensors"]:
        """
        Accept {class}`IntermediateTensors` when PP rank > 0.

        Return {class}`IntermediateTensors` only for the last PP rank.
        """
        ...


# We can't use runtime_checkable with ClassVar for issubclass checks
# so we need to treat the class as an instance and use isinstance instead
@runtime_checkable
class _SupportsPPType(Protocol):
    supports_pp: Literal[True]

    def make_empty_intermediate_tensors(
        self,
        batch_size: int,
        dtype: torch.dtype,
        device: torch.device,
    ) -> "IntermediateTensors":
        ...

    def forward(
        self,
        *,
        intermediate_tensors: Optional["IntermediateTensors"],
    ) -> Union[Tensor, "IntermediateTensors"]:
        ...


@overload
def supports_pp(model: Type[object]) -> TypeIs[Type[SupportsPP]]:
    ...


@overload
def supports_pp(model: object) -> TypeIs[SupportsPP]:
    ...


def supports_pp(
    model: Union[Type[object], object],
) -> Union[bool, TypeIs[Type[SupportsPP]], TypeIs[SupportsPP]]:
    supports_attributes = _supports_pp_attributes(model)
    supports_inspect = _supports_pp_inspect(model)

    if supports_attributes and not supports_inspect:
        logger.warning(
            "The model (%s) sets `supports_pp=True`, but does not accept "
            "`intermediate_tensors` in its `forward` method", model)

    if not supports_attributes:
        pp_attrs = ("make_empty_intermediate_tensors", )
        missing_attrs = tuple(attr for attr in pp_attrs
                              if not hasattr(model, attr))

        if getattr(model, "supports_pp", False):
            if missing_attrs:
                logger.warning(
                    "The model (%s) sets `supports_pp=True`, "
                    "but is missing PP-specific attributes: %s",
                    model,
                    missing_attrs,
                )
        else:
            if not missing_attrs:
                logger.warning(
                    "The model (%s) contains all PP-specific attributes, "
                    "but does not set `supports_pp=True`.", model)

    return supports_attributes and supports_inspect


def _supports_pp_attributes(model: Union[Type[object], object]) -> bool:
    if isinstance(model, type):
        return isinstance(model, _SupportsPPType)

    return isinstance(model, SupportsPP)


def _supports_pp_inspect(model: Union[Type[object], object]) -> bool:
    model_forward = getattr(model, "forward", None)
    if not callable(model_forward):
        return False

    return supports_kw(model_forward, "intermediate_tensors")


@runtime_checkable
class HasInnerState(Protocol):
    """The interface required for all models that has inner state."""

    has_inner_state: ClassVar[Literal[True]] = True
    """
        A flag that indicates this model has inner state.
        Models that has inner state usually need access to the scheduler_config
        for max_num_seqs, etc. True for e.g. both Mamba and Jamba.
    """


@runtime_checkable
class _HasInnerStateType(Protocol):
    has_inner_state: ClassVar[Literal[True]]


@overload
def has_inner_state(model: object) -> TypeIs[HasInnerState]:
    ...


@overload
def has_inner_state(model: Type[object]) -> TypeIs[Type[HasInnerState]]:
    ...


def has_inner_state(
    model: Union[Type[object], object]
) -> Union[TypeIs[Type[HasInnerState]], TypeIs[HasInnerState]]:
    if isinstance(model, type):
        return isinstance(model, _HasInnerStateType)

    return isinstance(model, HasInnerState)


@runtime_checkable
class IsAttentionFree(Protocol):
    """The interface required for all models like Mamba that lack attention,
    but do have state whose size is constant wrt the number of tokens."""

    is_attention_free: ClassVar[Literal[True]] = True
    """
        A flag that indicates this model has no attention.
        Used for block manager and attention backend selection.
        True for Mamba but not Jamba.
    """


@runtime_checkable
class _IsAttentionFreeType(Protocol):
    is_attention_free: ClassVar[Literal[True]]


@overload
def is_attention_free(model: object) -> TypeIs[IsAttentionFree]:
    ...


@overload
def is_attention_free(model: Type[object]) -> TypeIs[Type[IsAttentionFree]]:
    ...


def is_attention_free(
    model: Union[Type[object], object]
) -> Union[TypeIs[Type[IsAttentionFree]], TypeIs[IsAttentionFree]]:
    if isinstance(model, type):
        return isinstance(model, _IsAttentionFreeType)

    return isinstance(model, IsAttentionFree)


@runtime_checkable
class IsHybrid(Protocol):
    """The interface required for all models like Jamba that have both
    attention and mamba blocks, indicates that 
    hf_config has 'layers_block_type'"""

    is_hybrid: ClassVar[Literal[True]] = True
    """
        A flag that indicates this model has both mamba and attention blocks
        , also indicates that the model's hf_config has 
        'layers_block_type' """


@runtime_checkable
class _IsHybridType(Protocol):
    is_hybrid: ClassVar[Literal[True]]


@overload
def is_hybrid(model: object) -> TypeIs[IsHybrid]:
    ...


@overload
def is_hybrid(model: Type[object]) -> TypeIs[Type[IsHybrid]]:
    ...


def is_hybrid(
    model: Union[Type[object], object]
) -> Union[TypeIs[Type[IsHybrid]], TypeIs[IsHybrid]]:
    if isinstance(model, type):
        return isinstance(model, _IsHybridType)

    return isinstance(model, IsHybrid)


@runtime_checkable
class HasNoOps(Protocol):
    has_noops: ClassVar[Literal[True]] = True


@runtime_checkable
class _HasNoOpsType(Protocol):
    has_noops: ClassVar[Literal[True]]


@overload
def has_noops(model: object) -> TypeIs[HasNoOps]:
    ...


@overload
def has_noops(model: Type[object]) -> TypeIs[Type[HasNoOps]]:
    ...


def has_noops(
    model: Union[Type[object], object]
) -> Union[TypeIs[Type[HasNoOps]], TypeIs[HasNoOps]]:
    if isinstance(model, type):
        return isinstance(model, _HasNoOpsType)

    return isinstance(model, HasNoOps)


@runtime_checkable
class SupportsCrossEncoding(Protocol):
    """The interface required for all models that support cross encoding."""

    supports_cross_encoding: ClassVar[Literal[True]] = True


@overload
def supports_cross_encoding(
        model: Type[object]) -> TypeIs[Type[SupportsCrossEncoding]]:
    ...


@overload
def supports_cross_encoding(model: object) -> TypeIs[SupportsCrossEncoding]:
    ...


def _supports_cross_encoding(
    model: Union[Type[object], object],
) -> Union[TypeIs[Type[SupportsCrossEncoding]], TypeIs[SupportsCrossEncoding]]:

    if isinstance(model, type):
        return isinstance(model, SupportsCrossEncoding)

    return isinstance(model, SupportsCrossEncoding)


def supports_cross_encoding(
    model: Union[Type[object], object],
) -> Union[TypeIs[Type[SupportsCrossEncoding]], TypeIs[SupportsCrossEncoding]]:
    return is_pooling_model(model) and _supports_cross_encoding(model)


class SupportsQuant:
    """The interface required for all models that support quantization."""

    packed_modules_mapping: ClassVar[Dict[str, List[str]]] = {}
    quant_config: Optional[QuantizationConfig] = None

    def __new__(cls, *args, **kwargs) -> Self:
        instance = super().__new__(cls)
        quant_config = cls._find_quant_config(*args, **kwargs)
        if quant_config is not None:
            instance.quant_config = quant_config
            instance.quant_config.packed_modules_mapping.update(
                cls.packed_modules_mapping)
        return instance

    @staticmethod
    def _find_quant_config(*args, **kwargs) -> Optional[QuantizationConfig]:
        from vllm.config import VllmConfig  # avoid circular import

        args_values = list(args) + list(kwargs.values())
        for arg in args_values:
            if isinstance(arg, VllmConfig):
                return arg.quant_config

            if isinstance(arg, QuantizationConfig):
                return arg

        return None


@runtime_checkable
class SupportsTranscription(Protocol):
    """The interface required for all models that support transcription."""

    supports_transcription: ClassVar[Literal[True]] = True

<<<<<<< HEAD
=======
    supports_transcription_only: ClassVar[bool] = False
    """
    Transcription models can opt out of text generation by setting this to
    `True`.
    """

    def __init_subclass__(cls, **kwargs):
        super().__init_subclass__(**kwargs)
        # language codes in supported_languages
        # that don't exist in the full language map
        invalid = set(cls.supported_languages) - set(LANGUAGES.keys())
        if invalid:
            raise ValueError(
                f"{cls.__name__}.supported_languages contains invalid "
                f"language codes: {sorted(invalid)}\n. "
                f"Valid choices are: {sorted(LANGUAGES.keys())}")

    @classmethod
    def get_generation_prompt(cls, audio: np.ndarray,
                              stt_config: SpeechToTextConfig,
                              model_config: ModelConfig,
                              language: Optional[str],
                              task_type: Literal["transcribe", "translate"],
                              request_prompt: str,
                              to_language: Optional[str]) -> PromptType:
        """Get the prompt for the ASR model.
        The model has control over the construction, as long as it
        returns a valid PromptType."""
        ...

    @classmethod
    def get_other_languages(cls) -> Mapping[str, str]:
        # other possible language codes from the whisper map
        return {
            k: v
            for k, v in LANGUAGES.items() if k not in cls.supported_languages
        }

    @classmethod
    def validate_language(cls, language: Optional[str]) -> Optional[str]:
        """
        Ensure the language specified in the transcription request 
        is a valid ISO 639-1 language code. If the request language is 
        valid, but not natively supported by the model, trigger a 
        warning (but not an exception).
        """
        if language is None or language in cls.supported_languages:
            return language
        elif language in cls.get_other_languages():
            logger.warning(
                "Language %r is not natively supported by %s; "
                "results may be less accurate. Supported languages: %r",
                language,
                cls.__name__,
                list(cls.supported_languages.keys()),
            )
            return language
        else:
            raise ValueError(
                f"Unsupported language: {language!r}.  Must be one of "
                f"{list(cls.supported_languages.keys())}.")

    @classmethod
    def get_speech_to_text_config(
            cls, model_config: ModelConfig,
            task_type: Literal["transcribe",
                               "translate"]) -> SpeechToTextConfig:
        """Get the speech to text config for the ASR model."""
        ...

    @classmethod
    def get_num_audio_tokens(cls, audio_duration_s: float,
                             stt_config: SpeechToTextConfig,
                             model_config: ModelConfig) -> Optional[int]:
        """
        Map from audio duration to number of audio tokens produced by the ASR 
        model, without running a forward pass.
        This is used for estimating the amount of processing for this audio.
        """
        return None

>>>>>>> d00d6529

@overload
def supports_transcription(
        model: Type[object]) -> TypeIs[Type[SupportsTranscription]]:
    ...


@overload
def supports_transcription(model: object) -> TypeIs[SupportsTranscription]:
    ...


def supports_transcription(
    model: Union[Type[object], object],
) -> Union[TypeIs[Type[SupportsTranscription]], TypeIs[SupportsTranscription]]:
    if isinstance(model, type):
        return isinstance(model, SupportsTranscription)

    return isinstance(model, SupportsTranscription)


@runtime_checkable
class SupportsV0Only(Protocol):
    """Models with this interface are not compatible with V1 vLLM."""

    supports_v0_only: ClassVar[Literal[True]] = True


@overload
def supports_v0_only(model: Type[object]) -> TypeIs[Type[SupportsV0Only]]:
    ...


@overload
def supports_v0_only(model: object) -> TypeIs[SupportsV0Only]:
    ...


def supports_v0_only(
<<<<<<< HEAD
    model: Union[Type[object], object],
) -> Union[TypeIs[Type[SupportsV0Only]], TypeIs[SupportsV0Only]]:
    if isinstance(model, type):
        return isinstance(model, SupportsV0Only)

    return isinstance(model, SupportsV0Only)
=======
    model: Union[type[object], object],
) -> Union[TypeIs[type[SupportsV0Only]], TypeIs[SupportsV0Only]]:
    return getattr(model, "supports_v0_only", False)


@runtime_checkable
class SupportsEagle3(Protocol):
    """The interface required for models that support 
    EAGLE3 speculative decoding."""

    supports_eagle3: ClassVar[Literal[True]] = True
    """
    A flag that indicates this model supports EAGLE3 
    speculative decoding.

    Note:
        There is no need to redefine this flag if this class is in the
        MRO of your model class.
    """

    def set_aux_hidden_state_layers(self, layers: tuple[int, ...]) -> None:
        """
        Set which layers should output auxiliary
        hidden states for EAGLE3.
        
        Args:
            layers: Tuple of layer indices that should output auxiliary
                hidden states.
        """
        ...

    def get_eagle3_aux_hidden_state_layers(self) -> tuple[int, ...]:
        """
        Get the layer indices that should output auxiliary hidden states
        for EAGLE3.
        
        Returns:
            Tuple of layer indices for auxiliary hidden state outputs.
        """
        ...


@overload
def supports_eagle3(model: type[object]) -> TypeIs[type[SupportsEagle3]]:
    ...


@overload
def supports_eagle3(model: object) -> TypeIs[SupportsEagle3]:
    ...


def supports_eagle3(
    model: Union[type[object], object],
) -> Union[TypeIs[type[SupportsEagle3]], TypeIs[SupportsEagle3]]:
    return isinstance(model, SupportsEagle3)


@runtime_checkable
class SupportsMRoPE(Protocol):
    """The interface required for all models that support M-RoPE."""

    supports_mrope: ClassVar[Literal[True]] = True
    """
    A flag that indicates this model supports M-RoPE.
    
    Note:
        There is no need to redefine this flag if this class is in the
        MRO of your model class.
    """

    def get_mrope_input_positions(
        self,
        input_tokens: list[int],
        hf_config: PretrainedConfig,
        image_grid_thw: Optional[Union[list[list[int]], torch.Tensor]],
        video_grid_thw: Optional[Union[list[list[int]], torch.Tensor]],
        second_per_grid_ts: Optional[list[float]] = None,
        context_len: int = 0,
        seq_len: Optional[int] = None,
        audio_feature_lengths: Optional[torch.Tensor] = None,
        use_audio_in_video: bool = False,
    ) -> tuple[torch.Tensor, int]:
        """
        Get M-RoPE input positions and delta value for this specific model.
        
        This method should be implemented by each model that supports M-RoPE
        to provide model-specific logic for computing input positions.
        
        Args:
            input_tokens: List of input token IDs
            hf_config: HuggingFace model configuration
            image_grid_thw: Image grid dimensions (t, h, w)
            video_grid_thw: Video grid dimensions (t, h, w)
            second_per_grid_ts: Seconds per grid timestep for videos
            context_len: Context length
            seq_len: Sequence length
            audio_feature_lengths: Audio feature lengths for multimodal models
            use_audio_in_video: Whether to use audio in video for interleaving
            
        Returns:
            Tuple of (llm_positions, mrope_position_delta)
            - llm_positions: Tensor of shape [3, num_tokens]
                with T/H/W positions
            - mrope_position_delta: Delta for position calculations
        """
        ...


@overload
def supports_mrope(model: type[object]) -> TypeIs[type[SupportsMRoPE]]:
    ...


@overload
def supports_mrope(model: object) -> TypeIs[SupportsMRoPE]:
    ...


def supports_mrope(
    model: Union[type[object], object],
) -> Union[TypeIs[type[SupportsMRoPE]], TypeIs[SupportsMRoPE]]:
    return isinstance(model, SupportsMRoPE)
>>>>>>> d00d6529
<|MERGE_RESOLUTION|>--- conflicted
+++ resolved
@@ -1,23 +1,20 @@
 # SPDX-License-Identifier: Apache-2.0
-
-<<<<<<< HEAD
-from typing import (TYPE_CHECKING, ClassVar, Dict, List, Literal, Optional,
-                    Protocol, Type, Union, overload, runtime_checkable)
-=======
+# SPDX-FileCopyrightText: Copyright contributors to the vLLM project
+
 from collections.abc import Iterable, Mapping, MutableSequence
 from typing import (TYPE_CHECKING, Callable, ClassVar, Literal, Optional,
                     Protocol, Union, overload, runtime_checkable)
->>>>>>> d00d6529
-
+
+import numpy as np
 import torch
 from torch import Tensor
-<<<<<<< HEAD
-=======
 from transformers import PretrainedConfig
 from transformers.models.whisper.tokenization_whisper import LANGUAGES
->>>>>>> d00d6529
 from typing_extensions import Self, TypeIs
 
+from vllm.config import ModelConfig, SpeechToTextConfig
+from vllm.inputs import TokensPrompt
+from vllm.inputs.data import PromptType
 from vllm.logger import init_logger
 from vllm.model_executor.layers.quantization import QuantizationConfig
 from vllm.utils import supports_kw
@@ -25,12 +22,8 @@
 from .interfaces_base import VllmModel, is_pooling_model
 
 if TYPE_CHECKING:
-<<<<<<< HEAD
-    from vllm.attention import AttentionMetadata
-=======
     from vllm.config import VllmConfig
     from vllm.model_executor.models.utils import WeightsMapper
->>>>>>> d00d6529
     from vllm.sequence import IntermediateTensors
 
 logger = init_logger(__name__)
@@ -58,10 +51,6 @@
         MRO of your model class.
     """
 
-<<<<<<< HEAD
-    def get_multimodal_embeddings(
-            self, **kwargs: object) -> Optional[MultiModalEmbeddings]:
-=======
     supports_multimodal_raw_input_only: ClassVar[bool] = False
     """
     A flag that indicates this model supports multi-modal inputs and processes
@@ -89,7 +78,6 @@
 
     def get_multimodal_embeddings(self,
                                   **kwargs: object) -> MultiModalEmbeddings:
->>>>>>> d00d6529
         """
         Returns multimodal embeddings generated from multimodal kwargs 
         to be merged with text embeddings.
@@ -128,12 +116,7 @@
     ) -> Tensor:
         ...
 
-<<<<<<< HEAD
-    @overload
-    def get_input_embeddings(
-=======
     def _get_text_embeddings(
->>>>>>> d00d6529
         self,
         input_ids: Tensor,
         get_input_embeddings: Callable[[Tensor], Tensor],
@@ -141,8 +124,6 @@
         is_multimodal: Optional[Tensor],
         handle_oov_mm_token: bool,
     ) -> Tensor:
-<<<<<<< HEAD
-=======
         if handle_oov_mm_token and is_multimodal is not None:
             is_text = ~is_multimodal
             text_embeds = get_input_embeddings(input_ids[is_text])
@@ -163,7 +144,6 @@
         is_multimodal: Optional[Tensor] = None,
         handle_oov_mm_token: bool = False,
     ) -> Tensor:
->>>>>>> d00d6529
         """
         Apply token embeddings to `input_ids`.
 
@@ -237,21 +217,6 @@
         ...
 
 
-<<<<<<< HEAD
-# We can't use runtime_checkable with ClassVar for issubclass checks
-# so we need to treat the class as an instance and use isinstance instead
-@runtime_checkable
-class _SupportsMultiModalType(Protocol):
-    supports_multimodal: Literal[True]
-
-
-@overload
-def supports_multimodal(
-        model: Type[object]) -> TypeIs[Type[SupportsMultiModal]]:
-    ...
-
-
-=======
 @overload
 def supports_multimodal(
         model: type[object]) -> TypeIs[type[SupportsMultiModal]]:
@@ -326,19 +291,21 @@
         ...
 
 
->>>>>>> d00d6529
-@overload
-def supports_multimodal(model: object) -> TypeIs[SupportsMultiModal]:
-    ...
-
-
-def supports_multimodal(
-    model: Union[Type[object], object],
-) -> Union[TypeIs[Type[SupportsMultiModal]], TypeIs[SupportsMultiModal]]:
-    if isinstance(model, type):
-        return isinstance(model, _SupportsMultiModalType)
-
-    return isinstance(model, SupportsMultiModal)
+@overload
+def supports_score_template(
+        model: type[object]) -> TypeIs[type[SupportsScoreTemplate]]:
+    ...
+
+
+@overload
+def supports_score_template(model: object) -> TypeIs[SupportsScoreTemplate]:
+    ...
+
+
+def supports_score_template(
+    model: Union[type[object], object],
+) -> Union[TypeIs[type[SupportsScoreTemplate]], TypeIs[SupportsScoreTemplate]]:
+    return getattr(model, "supports_score_template", False)
 
 
 @runtime_checkable
@@ -355,9 +322,9 @@
     """
     # The `embedding_module` and `embedding_padding_modules`
     # are empty by default.
-    embedding_modules: ClassVar[Dict[str, str]] = {}
-    embedding_padding_modules: ClassVar[List[str]] = []
-    packed_modules_mapping: ClassVar[Dict[str, List[str]]] = {}
+    embedding_modules: ClassVar[dict[str, str]] = {}
+    embedding_padding_modules: ClassVar[list[str]] = []
+    packed_modules_mapping: ClassVar[dict[str, list[str]]] = {}
 
 
 # We can't use runtime_checkable with ClassVar for issubclass checks
@@ -366,13 +333,13 @@
 class _SupportsLoRAType(Protocol):
     supports_lora: Literal[True]
 
-    packed_modules_mapping: Dict[str, List[str]]
-    embedding_modules: Dict[str, str]
-    embedding_padding_modules: List[str]
-
-
-@overload
-def supports_lora(model: Type[object]) -> TypeIs[Type[SupportsLoRA]]:
+    packed_modules_mapping: dict[str, list[str]]
+    embedding_modules: dict[str, str]
+    embedding_padding_modules: list[str]
+
+
+@overload
+def supports_lora(model: type[object]) -> TypeIs[type[SupportsLoRA]]:
     ...
 
 
@@ -382,8 +349,8 @@
 
 
 def supports_lora(
-    model: Union[Type[object], object],
-) -> Union[TypeIs[Type[SupportsLoRA]], TypeIs[SupportsLoRA]]:
+    model: Union[type[object], object],
+) -> Union[TypeIs[type[SupportsLoRA]], TypeIs[SupportsLoRA]]:
     result = _supports_lora(model)
 
     if not result:
@@ -412,7 +379,7 @@
     return result
 
 
-def _supports_lora(model: Union[Type[object], object]) -> bool:
+def _supports_lora(model: Union[type[object], object]) -> bool:
     if isinstance(model, type):
         return isinstance(model, _SupportsLoRAType)
 
@@ -447,9 +414,11 @@
         intermediate_tensors: Optional["IntermediateTensors"],
     ) -> Union[Tensor, "IntermediateTensors"]:
         """
-        Accept {class}`IntermediateTensors` when PP rank > 0.
-
-        Return {class}`IntermediateTensors` only for the last PP rank.
+        Accept [`IntermediateTensors`][vllm.sequence.IntermediateTensors] when
+        PP rank > 0.
+
+        Return [`IntermediateTensors`][vllm.sequence.IntermediateTensors] only
+        for the last PP rank.
         """
         ...
 
@@ -477,7 +446,7 @@
 
 
 @overload
-def supports_pp(model: Type[object]) -> TypeIs[Type[SupportsPP]]:
+def supports_pp(model: type[object]) -> TypeIs[type[SupportsPP]]:
     ...
 
 
@@ -487,8 +456,8 @@
 
 
 def supports_pp(
-    model: Union[Type[object], object],
-) -> Union[bool, TypeIs[Type[SupportsPP]], TypeIs[SupportsPP]]:
+    model: Union[type[object], object],
+) -> Union[bool, TypeIs[type[SupportsPP]], TypeIs[SupportsPP]]:
     supports_attributes = _supports_pp_attributes(model)
     supports_inspect = _supports_pp_inspect(model)
 
@@ -519,14 +488,14 @@
     return supports_attributes and supports_inspect
 
 
-def _supports_pp_attributes(model: Union[Type[object], object]) -> bool:
+def _supports_pp_attributes(model: Union[type[object], object]) -> bool:
     if isinstance(model, type):
         return isinstance(model, _SupportsPPType)
 
     return isinstance(model, SupportsPP)
 
 
-def _supports_pp_inspect(model: Union[Type[object], object]) -> bool:
+def _supports_pp_inspect(model: Union[type[object], object]) -> bool:
     model_forward = getattr(model, "forward", None)
     if not callable(model_forward):
         return False
@@ -546,28 +515,20 @@
     """
 
 
-@runtime_checkable
-class _HasInnerStateType(Protocol):
-    has_inner_state: ClassVar[Literal[True]]
-
-
 @overload
 def has_inner_state(model: object) -> TypeIs[HasInnerState]:
     ...
 
 
 @overload
-def has_inner_state(model: Type[object]) -> TypeIs[Type[HasInnerState]]:
+def has_inner_state(model: type[object]) -> TypeIs[type[HasInnerState]]:
     ...
 
 
 def has_inner_state(
-    model: Union[Type[object], object]
-) -> Union[TypeIs[Type[HasInnerState]], TypeIs[HasInnerState]]:
-    if isinstance(model, type):
-        return isinstance(model, _HasInnerStateType)
-
-    return isinstance(model, HasInnerState)
+    model: Union[type[object], object]
+) -> Union[TypeIs[type[HasInnerState]], TypeIs[HasInnerState]]:
+    return getattr(model, "has_inner_state", False)
 
 
 @runtime_checkable
@@ -583,28 +544,20 @@
     """
 
 
-@runtime_checkable
-class _IsAttentionFreeType(Protocol):
-    is_attention_free: ClassVar[Literal[True]]
-
-
 @overload
 def is_attention_free(model: object) -> TypeIs[IsAttentionFree]:
     ...
 
 
 @overload
-def is_attention_free(model: Type[object]) -> TypeIs[Type[IsAttentionFree]]:
+def is_attention_free(model: type[object]) -> TypeIs[type[IsAttentionFree]]:
     ...
 
 
 def is_attention_free(
-    model: Union[Type[object], object]
-) -> Union[TypeIs[Type[IsAttentionFree]], TypeIs[IsAttentionFree]]:
-    if isinstance(model, type):
-        return isinstance(model, _IsAttentionFreeType)
-
-    return isinstance(model, IsAttentionFree)
+    model: Union[type[object], object]
+) -> Union[TypeIs[type[IsAttentionFree]], TypeIs[IsAttentionFree]]:
+    return getattr(model, "is_attention_free", False)
 
 
 @runtime_checkable
@@ -619,10 +572,24 @@
         , also indicates that the model's hf_config has 
         'layers_block_type' """
 
-
-@runtime_checkable
-class _IsHybridType(Protocol):
-    is_hybrid: ClassVar[Literal[True]]
+    @classmethod
+    def get_mamba_state_shape_from_config(
+        cls,
+        vllm_config: "VllmConfig",
+        use_v1: bool = True,
+    ) -> tuple[tuple[int, int], tuple[int, int, int]]:
+        """Calculate shapes for Mamba's convolutional and state caches.
+
+        Args:
+            vllm_config: vLLM config
+            use_v1: Get shapes for V1 (or V0)
+
+        Returns:
+            Tuple containing:
+            - conv_state_shape: Shape for convolutional state cache
+            - temporal_state_shape: Shape for state space model cache
+        """
+        ...
 
 
 @overload
@@ -631,17 +598,88 @@
 
 
 @overload
-def is_hybrid(model: Type[object]) -> TypeIs[Type[IsHybrid]]:
+def is_hybrid(model: type[object]) -> TypeIs[type[IsHybrid]]:
     ...
 
 
 def is_hybrid(
-    model: Union[Type[object], object]
-) -> Union[TypeIs[Type[IsHybrid]], TypeIs[IsHybrid]]:
-    if isinstance(model, type):
-        return isinstance(model, _IsHybridType)
-
-    return isinstance(model, IsHybrid)
+    model: Union[type[object], object]
+) -> Union[TypeIs[type[IsHybrid]], TypeIs[IsHybrid]]:
+    return getattr(model, "is_hybrid", False)
+
+
+@runtime_checkable
+class MixtureOfExperts(Protocol):
+    """
+    Check if the model is a mixture of experts (MoE) model.
+    """
+
+    expert_weights: MutableSequence[Iterable[Tensor]]
+    """
+    Expert weights saved in this rank.
+
+    The first dimension is the layer, and the second dimension is different
+    parameters in the layer, e.g. up/down projection weights.
+    """
+
+    num_moe_layers: int
+    """Number of MoE layers in this model."""
+
+    num_expert_groups: int
+    """Number of expert groups in this model."""
+
+    num_logical_experts: int
+    """Number of logical experts in this model."""
+
+    num_physical_experts: int
+    """Number of physical experts in this model."""
+
+    num_local_physical_experts: int
+    """Number of local physical experts in this model."""
+
+    num_routed_experts: int
+    """Number of routed experts in this model."""
+
+    num_shared_experts: int
+    """Number of shared experts in this model."""
+
+    num_redundant_experts: int
+    """Number of redundant experts in this model."""
+
+    def set_eplb_state(
+        self,
+        expert_load_view: Tensor,
+        logical_to_physical_map: Tensor,
+        logical_replica_count: Tensor,
+    ) -> None:
+        """
+        Register the EPLB state in the MoE model.
+        
+        Since these are views of the actual EPLB state, any changes made by
+        the EPLB algorithm are automatically reflected in the model's behavior
+        without requiring additional method calls to set new states.
+
+        You should also collect model's `expert_weights` here instead of in
+        the weight loader, since after initial weight loading, further
+        processing like quantization may be applied to the weights.
+
+        Args:
+            expert_load_view: A view of the expert load metrics tensor.
+            logical_to_physical_map: Mapping from logical to physical experts.
+            logical_replica_count: Count of replicas for each logical expert.
+        """
+        ...
+
+    def update_physical_experts_metadata(
+        self,
+        num_physical_experts: int,
+        num_local_physical_experts: int,
+    ) -> None:
+        ...
+
+
+def is_mixture_of_experts(model: object) -> TypeIs[MixtureOfExperts]:
+    return isinstance(model, MixtureOfExperts)
 
 
 @runtime_checkable
@@ -649,28 +687,20 @@
     has_noops: ClassVar[Literal[True]] = True
 
 
-@runtime_checkable
-class _HasNoOpsType(Protocol):
-    has_noops: ClassVar[Literal[True]]
-
-
 @overload
 def has_noops(model: object) -> TypeIs[HasNoOps]:
     ...
 
 
 @overload
-def has_noops(model: Type[object]) -> TypeIs[Type[HasNoOps]]:
+def has_noops(model: type[object]) -> TypeIs[type[HasNoOps]]:
     ...
 
 
 def has_noops(
-    model: Union[Type[object], object]
-) -> Union[TypeIs[Type[HasNoOps]], TypeIs[HasNoOps]]:
-    if isinstance(model, type):
-        return isinstance(model, _HasNoOpsType)
-
-    return isinstance(model, HasNoOps)
+    model: Union[type[object], object]
+) -> Union[TypeIs[type[HasNoOps]], TypeIs[HasNoOps]]:
+    return getattr(model, "has_noops", False)
 
 
 @runtime_checkable
@@ -682,7 +712,7 @@
 
 @overload
 def supports_cross_encoding(
-        model: Type[object]) -> TypeIs[Type[SupportsCrossEncoding]]:
+        model: type[object]) -> TypeIs[type[SupportsCrossEncoding]]:
     ...
 
 
@@ -692,38 +722,46 @@
 
 
 def _supports_cross_encoding(
-    model: Union[Type[object], object],
-) -> Union[TypeIs[Type[SupportsCrossEncoding]], TypeIs[SupportsCrossEncoding]]:
-
-    if isinstance(model, type):
-        return isinstance(model, SupportsCrossEncoding)
-
-    return isinstance(model, SupportsCrossEncoding)
+    model: Union[type[object], object],
+) -> Union[TypeIs[type[SupportsCrossEncoding]], TypeIs[SupportsCrossEncoding]]:
+    return getattr(model, "supports_cross_encoding", False)
 
 
 def supports_cross_encoding(
-    model: Union[Type[object], object],
-) -> Union[TypeIs[Type[SupportsCrossEncoding]], TypeIs[SupportsCrossEncoding]]:
+    model: Union[type[object], object],
+) -> Union[TypeIs[type[SupportsCrossEncoding]], TypeIs[SupportsCrossEncoding]]:
     return is_pooling_model(model) and _supports_cross_encoding(model)
 
 
 class SupportsQuant:
     """The interface required for all models that support quantization."""
 
-    packed_modules_mapping: ClassVar[Dict[str, List[str]]] = {}
+    hf_to_vllm_mapper: ClassVar[Optional["WeightsMapper"]] = None
+    packed_modules_mapping: ClassVar[Optional[dict[str, list[str]]]] = None
     quant_config: Optional[QuantizationConfig] = None
 
     def __new__(cls, *args, **kwargs) -> Self:
         instance = super().__new__(cls)
+
+        # find config passed in arguments
         quant_config = cls._find_quant_config(*args, **kwargs)
         if quant_config is not None:
+
+            # attach config to model for general use
             instance.quant_config = quant_config
-            instance.quant_config.packed_modules_mapping.update(
-                cls.packed_modules_mapping)
+
+            # apply model mappings to config for proper config-model matching
+            if (hf_to_vllm_mapper := instance.hf_to_vllm_mapper) is not None:
+                instance.quant_config.apply_vllm_mapper(hf_to_vllm_mapper)
+            if instance.packed_modules_mapping is not None:
+                instance.quant_config.packed_modules_mapping.update(
+                    instance.packed_modules_mapping)
+
         return instance
 
     @staticmethod
     def _find_quant_config(*args, **kwargs) -> Optional[QuantizationConfig]:
+        """Find quant config passed through model constructor args"""
         from vllm.config import VllmConfig  # avoid circular import
 
         args_values = list(args) + list(kwargs.values())
@@ -740,11 +778,11 @@
 @runtime_checkable
 class SupportsTranscription(Protocol):
     """The interface required for all models that support transcription."""
+    # Mapping from ISO639_1 language codes: language names
+    supported_languages: ClassVar[Mapping[str, str]]
 
     supports_transcription: ClassVar[Literal[True]] = True
 
-<<<<<<< HEAD
-=======
     supports_transcription_only: ClassVar[bool] = False
     """
     Transcription models can opt out of text generation by setting this to
@@ -826,11 +864,10 @@
         """
         return None
 
->>>>>>> d00d6529
 
 @overload
 def supports_transcription(
-        model: Type[object]) -> TypeIs[Type[SupportsTranscription]]:
+        model: type[object]) -> TypeIs[type[SupportsTranscription]]:
     ...
 
 
@@ -840,12 +877,9 @@
 
 
 def supports_transcription(
-    model: Union[Type[object], object],
-) -> Union[TypeIs[Type[SupportsTranscription]], TypeIs[SupportsTranscription]]:
-    if isinstance(model, type):
-        return isinstance(model, SupportsTranscription)
-
-    return isinstance(model, SupportsTranscription)
+    model: Union[type[object], object],
+) -> Union[TypeIs[type[SupportsTranscription]], TypeIs[SupportsTranscription]]:
+    return getattr(model, "supports_transcription", False)
 
 
 @runtime_checkable
@@ -856,7 +890,7 @@
 
 
 @overload
-def supports_v0_only(model: Type[object]) -> TypeIs[Type[SupportsV0Only]]:
+def supports_v0_only(model: type[object]) -> TypeIs[type[SupportsV0Only]]:
     ...
 
 
@@ -866,14 +900,6 @@
 
 
 def supports_v0_only(
-<<<<<<< HEAD
-    model: Union[Type[object], object],
-) -> Union[TypeIs[Type[SupportsV0Only]], TypeIs[SupportsV0Only]]:
-    if isinstance(model, type):
-        return isinstance(model, SupportsV0Only)
-
-    return isinstance(model, SupportsV0Only)
-=======
     model: Union[type[object], object],
 ) -> Union[TypeIs[type[SupportsV0Only]], TypeIs[SupportsV0Only]]:
     return getattr(model, "supports_v0_only", False)
@@ -996,5 +1022,4 @@
 def supports_mrope(
     model: Union[type[object], object],
 ) -> Union[TypeIs[type[SupportsMRoPE]], TypeIs[SupportsMRoPE]]:
-    return isinstance(model, SupportsMRoPE)
->>>>>>> d00d6529
+    return isinstance(model, SupportsMRoPE)