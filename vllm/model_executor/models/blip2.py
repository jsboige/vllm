# SPDX-License-Identifier: Apache-2.0

from collections.abc import Iterable, Mapping, Sequence
from typing import Literal, Optional, Set, Tuple, TypedDict, Union

import torch
import torch.nn as nn
from transformers import (BatchFeature, Blip2Config, Blip2QFormerConfig,
                          apply_chunking_to_forward)

from vllm.config import CacheConfig, VllmConfig
from vllm.model_executor.layers.activation import get_act_fn
from vllm.model_executor.layers.quantization import QuantizationConfig
from vllm.multimodal import MULTIMODAL_REGISTRY
from vllm.multimodal.inputs import (MultiModalDataDict, MultiModalFieldConfig,
                                    MultiModalKwargsItems)
from vllm.multimodal.parse import MultiModalDataItems
from vllm.multimodal.processing import (BaseMultiModalProcessor,
                                        BaseProcessingInfo, PromptIndexTargets,
                                        PromptInsertion, PromptUpdate)
from vllm.multimodal.profiling import BaseDummyInputsBuilder
from vllm.sequence import IntermediateTensors

from .blip import BlipVisionModel
from .interfaces import (MultiModalEmbeddings, SupportsMultiModal, SupportsPP,
                         SupportsQuant)
from .utils import AutoWeightsLoader, init_vllm_registered_model, maybe_prefix


class Blip2ImagePixelInputs(TypedDict):
    type: Literal["pixel_values"]
    data: torch.Tensor
    """Shape: `(batch_size * num_images, num_channels, height, width)`"""


class Blip2ImageEmbeddingInputs(TypedDict):
    type: Literal["image_embeds"]
    data: torch.Tensor
    """Shape: `(batch_size * num_images, image_feature_size, hidden_size)`

    `hidden_size` must match the hidden size of language model backbone.
    """


Blip2ImageInputs = Union[Blip2ImagePixelInputs, Blip2ImageEmbeddingInputs]


class Blip2QFormerMultiHeadAttention(nn.Module):

    def __init__(
        self,
        config: Blip2QFormerConfig,
        *,
        quant_config: Optional[QuantizationConfig],
        cache_config: Optional[CacheConfig],
        is_cross_attention: bool = False,
        prefix: str = "",
    ) -> None:
        super().__init__()

        self.config = config

        if config.hidden_size % config.num_attention_heads != 0:
            raise ValueError(
                f"The hidden size ({config.hidden_size}) is not a multiple of "
                f"the number of attention heads ({config.num_attention_heads})"
            )

        self.num_attention_heads = config.num_attention_heads
        self.attention_head_size = (config.hidden_size //
                                    config.num_attention_heads)
        self.all_head_size = self.num_attention_heads * self.attention_head_size
        self.scaling = self.attention_head_size**-0.5

        self.query = nn.Linear(config.hidden_size, self.all_head_size)
        if is_cross_attention:
            kv_hidden_size = config.encoder_hidden_size
        else:
            kv_hidden_size = config.hidden_size
        self.key = nn.Linear(kv_hidden_size, self.all_head_size)
        self.value = nn.Linear(kv_hidden_size, self.all_head_size)

        self.position_embedding_type = getattr(config,
                                               "position_embedding_type",
                                               "absolute")
        if self.position_embedding_type != "absolute":
            raise NotImplementedError("Unsupported position_embedding_type: "
                                      f"{self.position_embedding_type}")

        self.dropout = nn.Dropout(config.attention_probs_dropout_prob)

    def transpose_for_scores(self, x):
        x = x.view(*x.size()[:-1], self.num_attention_heads,
                   self.attention_head_size)
        return x.permute(0, 2, 1, 3)

    def forward(
        self,
        hidden_states: torch.Tensor,
        encoder_hidden_states: Optional[torch.FloatTensor] = None,
    ):
        is_cross_attention = encoder_hidden_states is not None

        if is_cross_attention:
            key_layer = self.transpose_for_scores(
                self.key(encoder_hidden_states))
            value_layer = self.transpose_for_scores(
                self.value(encoder_hidden_states))
        else:
            key_layer = self.transpose_for_scores(self.key(hidden_states))
            value_layer = self.transpose_for_scores(self.value(hidden_states))

        mixed_query_layer = self.query(hidden_states)

        query_layer = self.transpose_for_scores(mixed_query_layer)

        attention_scores = torch.matmul(query_layer,
                                        key_layer.transpose(-1, -2))
        attention_probs = torch.softmax(attention_scores * self.scaling,
                                        dim=-1)

        # This is actually dropping out entire tokens to attend to, which might
        # seem a bit unusual, but is taken from the original Transformer paper.
        attention_probs_dropped = self.dropout(attention_probs)

        context_layer = torch.matmul(attention_probs_dropped, value_layer)

        context_layer = context_layer.permute(0, 2, 1, 3).contiguous()
        context_layer = context_layer.view(*context_layer.size()[:-2],
                                           self.all_head_size)

        return context_layer


class Blip2QFormerSelfOutput(nn.Module):

    def __init__(self, config: Blip2QFormerConfig, prefix: str = "") -> None:
        super().__init__()

        self.dense = nn.Linear(config.hidden_size, config.hidden_size)
        self.LayerNorm = nn.LayerNorm(config.hidden_size,
                                      eps=config.layer_norm_eps)
        self.dropout = nn.Dropout(config.hidden_dropout_prob)

    def forward(
        self,
        hidden_states: torch.Tensor,
        input_tensor: torch.Tensor,
    ) -> torch.Tensor:
        hidden_states = self.dense(hidden_states)
        hidden_states = self.dropout(hidden_states)
        hidden_states = self.LayerNorm(hidden_states + input_tensor)
        return hidden_states


class Blip2QFormerAttention(nn.Module):

    def __init__(
        self,
        config: Blip2QFormerConfig,
        *,
        quant_config: Optional[QuantizationConfig],
        cache_config: Optional[CacheConfig],
        is_cross_attention: bool = False,
        prefix: str = "",
    ) -> None:
        super().__init__()

        self.attention = Blip2QFormerMultiHeadAttention(
            config,
            quant_config=quant_config,
            cache_config=cache_config,
            is_cross_attention=is_cross_attention,
            prefix=f"{prefix}.attention",
        )

        self.output = Blip2QFormerSelfOutput(config, prefix=f"{prefix}.output")

    def forward(
        self,
        hidden_states: torch.Tensor,
        encoder_hidden_states: Optional[torch.FloatTensor] = None,
    ) -> Tuple[torch.Tensor]:
        self_output = self.attention(
            hidden_states,
            encoder_hidden_states=encoder_hidden_states,
        )
        attention_output = self.output(self_output, hidden_states)

        return attention_output


class Blip2QFormerIntermediate(nn.Module):

    def __init__(self, config: Blip2QFormerConfig, prefix: str = "") -> None:
        super().__init__()

        self.dense = nn.Linear(config.hidden_size, config.intermediate_size)
        self.intermediate_act_fn = get_act_fn(config.hidden_act)

    def forward(self, hidden_states: torch.Tensor) -> torch.Tensor:
        hidden_states = self.dense(hidden_states)
        hidden_states = self.intermediate_act_fn(hidden_states)
        return hidden_states


class Blip2QFormerOutput(nn.Module):

    def __init__(self, config: Blip2QFormerConfig, prefix: str = "") -> None:
        super().__init__()

        self.dense = nn.Linear(config.intermediate_size, config.hidden_size)
        self.LayerNorm = nn.LayerNorm(config.hidden_size,
                                      eps=config.layer_norm_eps)
        self.dropout = nn.Dropout(config.hidden_dropout_prob)

    def forward(
        self,
        hidden_states: torch.Tensor,
        input_tensor: torch.Tensor,
    ) -> torch.Tensor:
        hidden_states = self.dense(hidden_states)
        hidden_states = self.dropout(hidden_states)
        hidden_states = self.LayerNorm(hidden_states + input_tensor)
        return hidden_states


class Blip2QFormerLayer(nn.Module):

    def __init__(
        self,
        config: Blip2QFormerConfig,
        *,
        quant_config: Optional[QuantizationConfig],
        cache_config: Optional[CacheConfig],
        layer_idx: int,
        prefix: str = "",
    ) -> None:
        super().__init__()

        self.chunk_size_feed_forward = config.chunk_size_feed_forward
        self.seq_len_dim = 1
        self.attention = Blip2QFormerAttention(config,
                                               quant_config=quant_config,
                                               cache_config=cache_config,
                                               prefix=f"{prefix}.attention")

        self.layer_idx = layer_idx

        if layer_idx % config.cross_attention_frequency == 0:
            self.crossattention = Blip2QFormerAttention(
                config,
                quant_config=quant_config,
                cache_config=cache_config,
                is_cross_attention=True,
                prefix=f"{prefix}.crossattention")
            self.has_cross_attention = True
        else:
            self.has_cross_attention = False

        self.intermediate_query = Blip2QFormerIntermediate(
            config, prefix=f"{prefix}.intermediate_query")
        self.output_query = Blip2QFormerOutput(config,
                                               prefix=f"{prefix}.output_query")

    def forward(
        self,
        hidden_states: torch.FloatTensor,
        encoder_hidden_states: torch.FloatTensor,
        query_length: int,
    ):
        attention_output = self.attention(hidden_states)

        if query_length > 0:
            query_attention_output = attention_output[:, :query_length, :]

            if self.has_cross_attention:
                query_attention_output = self.crossattention(
                    query_attention_output,
                    encoder_hidden_states=encoder_hidden_states,
                )

            layer_output = apply_chunking_to_forward(
                self.feed_forward_chunk_query,
                self.chunk_size_feed_forward,
                self.seq_len_dim,
                query_attention_output,
            )

            if attention_output.shape[1] > query_length:
                layer_output_text = apply_chunking_to_forward(
                    self.feed_forward_chunk,
                    self.chunk_size_feed_forward,
                    self.seq_len_dim,
                    attention_output[:, query_length:, :],
                )
                layer_output = torch.cat([layer_output, layer_output_text],
                                         dim=1)
        else:
            layer_output = apply_chunking_to_forward(
                self.feed_forward_chunk,
                self.chunk_size_feed_forward,
                self.seq_len_dim,
                attention_output,
            )

        return layer_output

    def feed_forward_chunk(self,
                           attention_output: torch.Tensor) -> torch.Tensor:
        intermediate_output = self.intermediate(attention_output)
        layer_output = self.output(intermediate_output, attention_output)
        return layer_output

    def feed_forward_chunk_query(
            self, attention_output: torch.Tensor) -> torch.Tensor:
        intermediate_output = self.intermediate_query(attention_output)
        layer_output = self.output_query(intermediate_output, attention_output)
        return layer_output


class Blip2QFormerEncoder(nn.Module):

    def __init__(
        self,
        config: Blip2QFormerConfig,
        *,
        quant_config: Optional[QuantizationConfig],
        cache_config: Optional[CacheConfig],
        prefix: str = "",
    ) -> None:
        super().__init__()

        self.config = config

        self.layer = nn.ModuleList([
            Blip2QFormerLayer(config,
                              quant_config=quant_config,
                              cache_config=cache_config,
                              layer_idx=layer_idx,
                              prefix=f"{prefix}.layer.{layer_idx}")
            for layer_idx in range(config.num_hidden_layers)
        ])

    def forward(
        self,
        hidden_states: torch.FloatTensor,
        encoder_hidden_states: torch.FloatTensor,
        query_length: int,
    ) -> torch.Tensor:
        for i in range(self.config.num_hidden_layers):
            layer_module = self.layer[i]

            hidden_states = layer_module(
                hidden_states,
                encoder_hidden_states=encoder_hidden_states,
                query_length=query_length,
            )

        return hidden_states


# Adapted from https://github.com/huggingface/transformers/blob/v4.41.2/src/transformers/models/blip_2/modeling_blip_2.py#L1025
class Blip2QFormerModel(nn.Module):

    def __init__(
        self,
        config: Blip2QFormerConfig,
        *,
        quant_config: Optional[QuantizationConfig],
        cache_config: Optional[CacheConfig],
        prefix: str = "",
    ) -> None:
        super().__init__()

        self.config = config

        self.layernorm = nn.LayerNorm(config.hidden_size,
                                      eps=config.layer_norm_eps)
        self.dropout = nn.Dropout(config.hidden_dropout_prob)

        self.encoder = Blip2QFormerEncoder(config,
                                           quant_config=quant_config,
                                           cache_config=cache_config,
                                           prefix=f"{prefix}.encoder")

    def forward(
        self,
        query_embeds: torch.FloatTensor,
        encoder_hidden_states: torch.FloatTensor,
    ) -> torch.Tensor:
        query_length = query_embeds.shape[1]

        embedding_output = self.layernorm(query_embeds)
        embedding_output = self.dropout(embedding_output)

        sequence_output = self.encoder(
            embedding_output,
            encoder_hidden_states=encoder_hidden_states,
            query_length=query_length,
        )

        return sequence_output


class Blip2ProcessingInfo(BaseProcessingInfo):

    def get_hf_config(self):
        return self.ctx.get_hf_config(Blip2Config)

    def get_supported_mm_limits(self) -> Mapping[str, Optional[int]]:
        return {"image": 1}

    def get_num_image_tokens(self) -> int:
        hf_config = self.get_hf_config()
        return hf_config.num_query_tokens


class Blip2DummyInputsBuilder(BaseDummyInputsBuilder[Blip2ProcessingInfo]):

    def get_dummy_text(self, mm_counts: Mapping[str, int]) -> str:
        return ""

    def get_dummy_mm_data(
        self,
        seq_len: int,
        mm_counts: Mapping[str, int],
    ) -> MultiModalDataDict:
        hf_config = self.info.get_hf_config()
        vision_config = hf_config.vision_config

        max_image_size = vision_config.image_size
        num_images = mm_counts.get("image", 0)

        return {
            "image":
            self._get_dummy_images(width=max_image_size,
                                   height=max_image_size,
                                   num_images=num_images)
        }


class Blip2MultiModalProcessor(BaseMultiModalProcessor[Blip2ProcessingInfo]):

    def _call_hf_processor(
        self,
        prompt: str,
        mm_data: Mapping[str, object],
        mm_kwargs: Mapping[str, object],
    ) -> BatchFeature:
        if not mm_data:
            # HF processor always adds placeholders even when there's no image
            tokenizer = self.info.get_tokenizer()
            prompt_ids = tokenizer.encode(prompt)
            return BatchFeature(dict(input_ids=[prompt_ids]), tensor_type="pt")

        return super()._call_hf_processor(
            prompt=prompt,
            mm_data=mm_data,
            mm_kwargs=mm_kwargs,
        )

    def _get_mm_fields_config(
        self,
        hf_inputs: BatchFeature,
        hf_processor_mm_kwargs: Mapping[str, object],
    ) -> Mapping[str, MultiModalFieldConfig]:
        return dict(
            pixel_values=MultiModalFieldConfig.batched("image"),
            image_embeds=MultiModalFieldConfig.batched("image"),
        )

    def _get_prompt_updates(
        self,
        mm_items: MultiModalDataItems,
        hf_processor_mm_kwargs: Mapping[str, object],
        out_mm_kwargs: MultiModalKwargsItems,
    ) -> Sequence[PromptUpdate]:
        tokenizer = self.info.get_tokenizer()
        vocab = tokenizer.get_vocab()

        image_token_id = vocab["<image>"]
        num_image_tokens = self.info.get_num_image_tokens()
        image_tokens = [image_token_id] * num_image_tokens

        return [
            PromptInsertion(
                modality="image",
                target=PromptIndexTargets.start(),
                insertion=image_tokens,
            )
        ]


@MULTIMODAL_REGISTRY.register_processor(Blip2MultiModalProcessor,
                                        info=Blip2ProcessingInfo,
                                        dummy_inputs=Blip2DummyInputsBuilder)
class Blip2ForConditionalGeneration(nn.Module, SupportsMultiModal, SupportsPP,
                                    SupportsQuant):
    merge_by_field_config = True

    def __init__(self, *, vllm_config: VllmConfig, prefix: str = ""):

        super().__init__()
        config = vllm_config.model_config.hf_config
        cache_config = vllm_config.cache_config
        quant_config = vllm_config.quant_config
        multimodal_config = vllm_config.model_config.multimodal_config
        self.config = config
        self.multimodal_config = multimodal_config

        # TODO: Optionally initializes this for supporting embeddings.
        self.vision_model = BlipVisionModel(config.vision_config, quant_config)

        self.query_tokens = nn.Parameter(
            torch.zeros(1, config.num_query_tokens,
                        config.qformer_config.hidden_size))

        self.qformer = Blip2QFormerModel(config.qformer_config,
                                         cache_config=cache_config,
                                         quant_config=quant_config,
                                         prefix=f"{prefix}.qformer")

        self.language_projection = nn.Linear(
            config.qformer_config.hidden_size,
            config.text_config.hidden_size,
            bias=True,
        )

        self.language_model = init_vllm_registered_model(
            vllm_config=vllm_config,
            hf_config=config.text_config,
            prefix=maybe_prefix(prefix, "language_model"),
        )

        self.make_empty_intermediate_tensors = (
            self.language_model.make_empty_intermediate_tensors)

<<<<<<< HEAD
    def _validate_pixel_values(self, data: torch.Tensor) -> torch.Tensor:
        h = w = self.config.vision_config.image_size
        expected_dims = (3, h, w)
        actual_dims = tuple(data.shape[1:])

        if actual_dims != expected_dims:
            expected_expr = ("batch_size", *map(str, expected_dims))
            raise ValueError(
                f"The expected shape of pixel values is {expected_expr}. "
                f"You supplied {tuple(data.shape)}.")

        return data

=======
>>>>>>> d00d6529
    def _parse_and_validate_image_input(
            self, **kwargs: object) -> Optional[Blip2ImageInputs]:
        pixel_values = kwargs.pop("pixel_values", None)
        image_embeds = kwargs.pop("image_embeds", None)

        if pixel_values is None and image_embeds is None:
            return None

        if pixel_values is not None:
<<<<<<< HEAD
            if not isinstance(pixel_values, (torch.Tensor, list)):
                raise ValueError("Incorrect type of pixel values. "
                                 f"Got type: {type(pixel_values)}")

            pixel_values = flatten_bn(pixel_values, concat=True)

            return Blip2ImagePixelInputs(
                type="pixel_values",
                data=self._validate_pixel_values(pixel_values),
            )
=======
            expected_h = expected_w = self.config.vision_config.image_size
            return Blip2ImagePixelInputs(type="pixel_values",
                                         data=pixel_values,
                                         resolve_bindings={
                                             "h": expected_h,
                                             "w": expected_w
                                         })
>>>>>>> d00d6529

        if image_embeds is not None:
            if not isinstance(image_embeds, (torch.Tensor, list)):
                raise ValueError("Incorrect type of image embeddings. "
                                 f"Got type: {type(image_embeds)}")

            image_embeds = flatten_bn(image_embeds, concat=True)

            return Blip2ImageEmbeddingInputs(
                type="image_embeds",
                data=image_embeds,
            )

        raise AssertionError("This line should be unreachable.")

    def _image_pixels_to_features(self, vision_model: BlipVisionModel,
                                  pixel_values: torch.Tensor) -> torch.Tensor:

        # NOTE: we skip the step to select the vision feature layer since
        # this is already done inside the vision tower
        image_features = vision_model(pixel_values)

        return image_features

    def _process_image_pixels(self,
                              inputs: Blip2ImagePixelInputs) -> torch.Tensor:
        assert self.vision_model is not None

        pixel_values = inputs["data"]

        return self._image_pixels_to_features(self.vision_model, pixel_values)

    def _process_image_input(self,
                             image_input: Blip2ImageInputs) -> torch.Tensor:

        if image_input["type"] == "image_embeds":
            return image_input["data"]

        assert self.vision_model is not None
        image_features = self._process_image_pixels(image_input)

        query_tokens = self.query_tokens.expand(image_features.shape[0], -1,
                                                -1)
        query_output = self.qformer(
            query_embeds=query_tokens,
            encoder_hidden_states=image_features,
        )

        return self.language_projection(query_output)

    def get_language_model(self) -> torch.nn.Module:
        return self.language_model

    def get_multimodal_embeddings(
            self, **kwargs: object) -> Optional[MultiModalEmbeddings]:
        image_input = self._parse_and_validate_image_input(**kwargs)
        if image_input is None:
            return None
        vision_embeddings = self._process_image_input(image_input)
        return vision_embeddings

<<<<<<< HEAD
    def get_input_embeddings(
        self,
        input_ids: torch.Tensor,
        multimodal_embeddings: Optional[MultiModalEmbeddings] = None,
    ) -> torch.Tensor:
        inputs_embeds = self.language_model.get_input_embeddings(input_ids)
        if multimodal_embeddings is not None:
            inputs_embeds = merge_multimodal_embeddings(
                input_ids, inputs_embeds, multimodal_embeddings,
                _IMAGE_TOKEN_ID)
        return inputs_embeds

=======
>>>>>>> d00d6529
    def forward(
        self,
        input_ids: torch.Tensor,
        positions: torch.Tensor,
        intermediate_tensors: Optional[IntermediateTensors] = None,
        inputs_embeds: Optional[torch.Tensor] = None,
        **kwargs: object,
    ) -> IntermediateTensors:
        """Run forward pass for BLIP-2.

        One key thing to understand is the `input_ids` already accounts for the
        positions of the to-be-inserted image embeddings.

        Concretely, consider a text prompt:
        `"Question: What's the content of the image? Answer:"`.

        Tokenizer outputs:
        `[2, 45641, 35, 653, 18, 5, 1383, 9, 5, 2274, 116, 31652, 35]`.

        To reserve space in KV cache, we have to insert placeholder tokens
        before they are inputted to the model, so the input processor prepends 
        dummy tokens (denoted as `50265`), resulting in:
        `[50265, ..., 50265, 2, 45641, 35, ..., 31652, 35]`.

        We insert 32 tokens since it corresponds to the number of query
        embeddings outputted by the Q-Former and inputted to the language model.

        This way, the `positions` and `attn_metadata` are consistent
        with the `input_ids`.

        Args:
            input_ids: Flattened (concatenated) input_ids corresponding to a
                batch.
        
<<<<<<< HEAD
        :::{seealso}
        {class}`Blip2ImageInputs`
        :::
=======
        Info:
            [`Blip2ImageInputs`][vllm.model_executor.models.blip2.Blip2ImageInputs]
>>>>>>> d00d6529
        """

        if intermediate_tensors is not None:
            inputs_embeds = None

        hidden_states = self.language_model.model(input_ids,
                                                  positions,
                                                  intermediate_tensors,
                                                  inputs_embeds=inputs_embeds)

        return hidden_states

    def compute_logits(
        self,
        hidden_states: torch.Tensor,
    ) -> Optional[torch.Tensor]:
        return self.language_model.compute_logits(hidden_states)

    def load_weights(self, weights: Iterable[Tuple[str,
                                                   torch.Tensor]]) -> Set[str]:
        loader = AutoWeightsLoader(self)
        return loader.load_weights(weights)<|MERGE_RESOLUTION|>--- conflicted
+++ resolved
@@ -1,7 +1,8 @@
 # SPDX-License-Identifier: Apache-2.0
+# SPDX-FileCopyrightText: Copyright contributors to the vLLM project
 
 from collections.abc import Iterable, Mapping, Sequence
-from typing import Literal, Optional, Set, Tuple, TypedDict, Union
+from typing import Annotated, Literal, Optional, Union
 
 import torch
 import torch.nn as nn
@@ -20,6 +21,7 @@
                                         PromptInsertion, PromptUpdate)
 from vllm.multimodal.profiling import BaseDummyInputsBuilder
 from vllm.sequence import IntermediateTensors
+from vllm.utils.tensor_schema import TensorSchema, TensorShape
 
 from .blip import BlipVisionModel
 from .interfaces import (MultiModalEmbeddings, SupportsMultiModal, SupportsPP,
@@ -27,19 +29,27 @@
 from .utils import AutoWeightsLoader, init_vllm_registered_model, maybe_prefix
 
 
-class Blip2ImagePixelInputs(TypedDict):
+class Blip2ImagePixelInputs(TensorSchema):
+    """
+    Dimensions:
+        - bn: Batch size * number of images
+        - c: Number of channels (3)
+        - h: Height of each image
+        - w: Width of each image
+    """
     type: Literal["pixel_values"]
-    data: torch.Tensor
-    """Shape: `(batch_size * num_images, num_channels, height, width)`"""
-
-
-class Blip2ImageEmbeddingInputs(TypedDict):
+    data: Annotated[torch.Tensor, TensorShape("bn", 3, "h", "w")]
+
+
+class Blip2ImageEmbeddingInputs(TensorSchema):
+    """
+    Dimensions:
+        - bn: Batch size * number of images
+        - f: Image feature size
+        - h: Hidden size (must match the hidden size of language model backbone)
+    """
     type: Literal["image_embeds"]
-    data: torch.Tensor
-    """Shape: `(batch_size * num_images, image_feature_size, hidden_size)`
-
-    `hidden_size` must match the hidden size of language model backbone.
-    """
+    data: Annotated[torch.Tensor, TensorShape("bn", "f", "h")]
 
 
 Blip2ImageInputs = Union[Blip2ImagePixelInputs, Blip2ImageEmbeddingInputs]
@@ -180,7 +190,7 @@
         self,
         hidden_states: torch.Tensor,
         encoder_hidden_states: Optional[torch.FloatTensor] = None,
-    ) -> Tuple[torch.Tensor]:
+    ) -> tuple[torch.Tensor]:
         self_output = self.attention(
             hidden_states,
             encoder_hidden_states=encoder_hidden_states,
@@ -447,6 +457,7 @@
         prompt: str,
         mm_data: Mapping[str, object],
         mm_kwargs: Mapping[str, object],
+        tok_kwargs: Mapping[str, object],
     ) -> BatchFeature:
         if not mm_data:
             # HF processor always adds placeholders even when there's no image
@@ -458,6 +469,7 @@
             prompt=prompt,
             mm_data=mm_data,
             mm_kwargs=mm_kwargs,
+            tok_kwargs=tok_kwargs,
         )
 
     def _get_mm_fields_config(
@@ -499,6 +511,13 @@
                                     SupportsQuant):
     merge_by_field_config = True
 
+    @classmethod
+    def get_placeholder_str(cls, modality: str, i: int) -> Optional[str]:
+        if modality.startswith("image"):
+            return None
+
+        raise ValueError("Only image modality is supported")
+
     def __init__(self, *, vllm_config: VllmConfig, prefix: str = ""):
 
         super().__init__()
@@ -536,22 +555,6 @@
         self.make_empty_intermediate_tensors = (
             self.language_model.make_empty_intermediate_tensors)
 
-<<<<<<< HEAD
-    def _validate_pixel_values(self, data: torch.Tensor) -> torch.Tensor:
-        h = w = self.config.vision_config.image_size
-        expected_dims = (3, h, w)
-        actual_dims = tuple(data.shape[1:])
-
-        if actual_dims != expected_dims:
-            expected_expr = ("batch_size", *map(str, expected_dims))
-            raise ValueError(
-                f"The expected shape of pixel values is {expected_expr}. "
-                f"You supplied {tuple(data.shape)}.")
-
-        return data
-
-=======
->>>>>>> d00d6529
     def _parse_and_validate_image_input(
             self, **kwargs: object) -> Optional[Blip2ImageInputs]:
         pixel_values = kwargs.pop("pixel_values", None)
@@ -561,18 +564,6 @@
             return None
 
         if pixel_values is not None:
-<<<<<<< HEAD
-            if not isinstance(pixel_values, (torch.Tensor, list)):
-                raise ValueError("Incorrect type of pixel values. "
-                                 f"Got type: {type(pixel_values)}")
-
-            pixel_values = flatten_bn(pixel_values, concat=True)
-
-            return Blip2ImagePixelInputs(
-                type="pixel_values",
-                data=self._validate_pixel_values(pixel_values),
-            )
-=======
             expected_h = expected_w = self.config.vision_config.image_size
             return Blip2ImagePixelInputs(type="pixel_values",
                                          data=pixel_values,
@@ -580,15 +571,8 @@
                                              "h": expected_h,
                                              "w": expected_w
                                          })
->>>>>>> d00d6529
 
         if image_embeds is not None:
-            if not isinstance(image_embeds, (torch.Tensor, list)):
-                raise ValueError("Incorrect type of image embeddings. "
-                                 f"Got type: {type(image_embeds)}")
-
-            image_embeds = flatten_bn(image_embeds, concat=True)
-
             return Blip2ImageEmbeddingInputs(
                 type="image_embeds",
                 data=image_embeds,
@@ -634,29 +618,14 @@
     def get_language_model(self) -> torch.nn.Module:
         return self.language_model
 
-    def get_multimodal_embeddings(
-            self, **kwargs: object) -> Optional[MultiModalEmbeddings]:
+    def get_multimodal_embeddings(self,
+                                  **kwargs: object) -> MultiModalEmbeddings:
         image_input = self._parse_and_validate_image_input(**kwargs)
         if image_input is None:
-            return None
+            return []
         vision_embeddings = self._process_image_input(image_input)
         return vision_embeddings
 
-<<<<<<< HEAD
-    def get_input_embeddings(
-        self,
-        input_ids: torch.Tensor,
-        multimodal_embeddings: Optional[MultiModalEmbeddings] = None,
-    ) -> torch.Tensor:
-        inputs_embeds = self.language_model.get_input_embeddings(input_ids)
-        if multimodal_embeddings is not None:
-            inputs_embeds = merge_multimodal_embeddings(
-                input_ids, inputs_embeds, multimodal_embeddings,
-                _IMAGE_TOKEN_ID)
-        return inputs_embeds
-
-=======
->>>>>>> d00d6529
     def forward(
         self,
         input_ids: torch.Tensor,
@@ -691,14 +660,8 @@
             input_ids: Flattened (concatenated) input_ids corresponding to a
                 batch.
         
-<<<<<<< HEAD
-        :::{seealso}
-        {class}`Blip2ImageInputs`
-        :::
-=======
         Info:
             [`Blip2ImageInputs`][vllm.model_executor.models.blip2.Blip2ImageInputs]
->>>>>>> d00d6529
         """
 
         if intermediate_tensors is not None:
@@ -717,7 +680,7 @@
     ) -> Optional[torch.Tensor]:
         return self.language_model.compute_logits(hidden_states)
 
-    def load_weights(self, weights: Iterable[Tuple[str,
-                                                   torch.Tensor]]) -> Set[str]:
+    def load_weights(self, weights: Iterable[tuple[str,
+                                                   torch.Tensor]]) -> set[str]:
         loader = AutoWeightsLoader(self)
         return loader.load_weights(weights)