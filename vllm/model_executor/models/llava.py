--- conflicted
+++ resolved
@@ -1,22 +1,16 @@
 # SPDX-License-Identifier: Apache-2.0
+# SPDX-FileCopyrightText: Copyright contributors to the vLLM project
 
 from abc import abstractmethod
 from collections.abc import Iterable, Mapping, Sequence
-<<<<<<< HEAD
-from typing import (Final, Literal, Optional, Protocol, Set, Tuple, TypedDict,
-                    TypeVar, Union, cast)
-=======
 from typing import (Annotated, Final, Literal, Optional, Protocol, TypeVar,
                     Union)
->>>>>>> d00d6529
 
 import torch
 import torch.nn as nn
-from packaging.version import Version
 from transformers import (BatchFeature, CLIPVisionConfig, LlavaConfig,
                           PixtralVisionConfig, PretrainedConfig,
                           SiglipVisionConfig)
-from transformers import __version__ as TRANSFORMERS_VERSION
 from transformers.models.llava import LlavaProcessor
 from transformers.models.pixtral import PixtralProcessor
 
@@ -45,15 +39,9 @@
 from .interfaces import MultiModalEmbeddings, SupportsMultiModal, SupportsPP
 from .pixtral import PixtralHFEncoderInfo, PixtralHFVisionModel
 from .siglip import SiglipVisionModel
-<<<<<<< HEAD
-from .utils import (AutoWeightsLoader, flatten_bn, init_vllm_registered_model,
-                    maybe_prefix, merge_multimodal_embeddings)
-from .vision import get_vision_encoder_info
-=======
 from .utils import (AutoWeightsLoader, WeightsMapper, flatten_bn,
                     init_vllm_registered_model, maybe_prefix)
 from .vision import get_num_selected_vision_tokens, get_vision_encoder_info
->>>>>>> d00d6529
 
 
 class LlavaImagePixelInputs(TensorSchema):
@@ -305,38 +293,25 @@
         prompt: str,
         mm_data: Mapping[str, object],
         mm_kwargs: Mapping[str, object],
+        tok_kwargs: Mapping[str, object],
     ) -> BatchFeature:
         processed_outputs = super()._call_hf_processor(
             prompt=prompt,
             mm_data=mm_data,
             mm_kwargs=mm_kwargs,
+            tok_kwargs=tok_kwargs,
         )
 
         pixel_values = processed_outputs.get("pixel_values")
         if pixel_values is not None:
-            # Before/after https://github.com/huggingface/transformers/pull/35122
-            if Version(TRANSFORMERS_VERSION) <= Version("4.48.3"):
-                images = mm_data["images"]
-                assert isinstance(images, list)
-
-                # Original output: (1, num_images, C, H, W)
-                # New output: (num_images, C, H, W)
-                assert (isinstance(pixel_values, list)
-                        and len(pixel_values) == 1)
-                assert (isinstance(pixel_values[0], list)
-                        and len(pixel_values[0]) == len(images))
-
-                processed_outputs["pixel_values"] = pixel_values[0]
-            else:
-                # Avoid padding since we need the output for each image to be
-                # independent of other images for the cache to work correctly
-                image_sizes = processed_outputs["image_sizes"]
-                assert len(pixel_values) == len(image_sizes)
-
-                processed_outputs["pixel_values"] = [
-                    p[:, :h, :w]
-                    for p, (h, w) in zip(pixel_values, image_sizes)
-                ]
+            # Avoid padding since we need the output for each image to be
+            # independent of other images for the cache to work correctly
+            image_sizes = processed_outputs["image_sizes"]
+            assert len(pixel_values) == len(image_sizes)
+
+            processed_outputs["pixel_values"] = [
+                p[:, :h, :w] for p, (h, w) in zip(pixel_values, image_sizes)
+            ]
 
         return processed_outputs
 
@@ -509,6 +484,22 @@
         "gate_up_proj": ["gate_proj", "up_proj"]
     }
 
+    hf_to_vllm_mapper = WeightsMapper(
+        orig_to_new_prefix={
+            # mapping for new names in checkpoint saved after transformers v4.52
+            "model.language_model.": "language_model.model.",
+            "model.vision_tower.": "vision_tower.",
+            "model.multi_modal_projector.": "multi_modal_projector.",
+            "lm_head.": "language_model.lm_head.",
+        })
+
+    @classmethod
+    def get_placeholder_str(cls, modality: str, i: int) -> Optional[str]:
+        if modality.startswith("image"):
+            return "<image>"
+
+        raise ValueError("Only image modality is supported")
+
     def __init__(self, *, vllm_config: VllmConfig, prefix: str = "") -> None:
         super().__init__()
 
@@ -646,32 +637,14 @@
     def get_language_model(self) -> torch.nn.Module:
         return self.language_model
 
-    def get_multimodal_embeddings(
-            self, **kwargs: object) -> Optional[MultiModalEmbeddings]:
+    def get_multimodal_embeddings(self,
+                                  **kwargs: object) -> MultiModalEmbeddings:
         image_input = self._parse_and_validate_image_input(**kwargs)
         if image_input is None:
-            return None
+            return []
 
         return self._process_image_input(image_input)
 
-<<<<<<< HEAD
-    def get_input_embeddings(
-        self,
-        input_ids: torch.Tensor,
-        multimodal_embeddings: Optional[MultiModalEmbeddings] = None,
-    ) -> torch.Tensor:
-        inputs_embeds = self.language_model.get_input_embeddings(input_ids)
-        if multimodal_embeddings is not None:
-            inputs_embeds = merge_multimodal_embeddings(
-                input_ids,
-                inputs_embeds,
-                multimodal_embeddings,
-                self.config.image_token_index,
-            )
-        return inputs_embeds
-
-=======
->>>>>>> d00d6529
     def forward(
         self,
         input_ids: torch.Tensor,
@@ -714,14 +687,8 @@
             intermediate_tensors: Intermediate tensors from prior forward pass.
             inputs_embeds: Optional tensor of input embeddings.
 
-<<<<<<< HEAD
-        :::{seealso}
-        {class}`LlavaImageInputs`
-        :::
-=======
         Info:
             [`LlavaImageInputs`][vllm.model_executor.models.llava.LlavaImageInputs]
->>>>>>> d00d6529
         """
         if intermediate_tensors is not None:
             inputs_embeds = None
@@ -739,12 +706,6 @@
     ) -> Optional[torch.Tensor]:
         return self.language_model.compute_logits(hidden_states)
 
-<<<<<<< HEAD
-    def load_weights(self, weights: Iterable[Tuple[str,
-                                                   torch.Tensor]]) -> Set[str]:
-        loader = AutoWeightsLoader(self)
-        return loader.load_weights(weights)
-=======
     def load_weights(self, weights: Iterable[tuple[str,
                                                    torch.Tensor]]) -> set[str]:
         skip_prefixes = []
@@ -753,7 +714,6 @@
 
         loader = AutoWeightsLoader(self, skip_prefixes=skip_prefixes)
         return loader.load_weights(weights, mapper=self.hf_to_vllm_mapper)
->>>>>>> d00d6529
 
 
 class MantisProcessingInfo(LlavaProcessingInfo):
@@ -763,17 +723,10 @@
         vision_info = self.get_vision_encoder_info()
 
         kwargs.setdefault("patch_size", vision_info.get_patch_size())
-
-        if Version(TRANSFORMERS_VERSION) < Version("4.48"):
-            # BUG: num_additional_image_tokens = 0 but treated as 1,
-            # so we set vision_feature_select_strategy to None to offset this
-            kwargs.setdefault("vision_feature_select_strategy", None)
-        else:
-            # FIXED: https://github.com/huggingface/transformers/pull/33424/files#diff-6a37acc21efcadaae622b079b2712a131131448ff64262bd219aa346aeec38faL150
-            kwargs.setdefault(
-                "vision_feature_select_strategy",
-                hf_config.vision_feature_select_strategy,
-            )
+        kwargs.setdefault(
+            "vision_feature_select_strategy",
+            hf_config.vision_feature_select_strategy,
+        )
 
         return self.ctx.get_hf_processor(LlavaProcessor, **kwargs)
 
@@ -785,12 +738,8 @@
         prompt: Union[str, list[int]],
         mm_data: MultiModalDataDict,
         hf_processor_mm_kwargs: Mapping[str, object],
-<<<<<<< HEAD
-        return_mm_hashes: bool = False,
-=======
         tokenization_kwargs: Optional[Mapping[str, object]] = None,
         mm_uuids: Optional[MultiModalUUIDDict] = None,
->>>>>>> d00d6529
     ) -> MultiModalInputs:
         hf_config = self.info.get_hf_config()
         image_token_id = hf_config.image_token_index
@@ -801,16 +750,11 @@
             image_height=-1,
         )
 
-<<<<<<< HEAD
-        result = super().apply(prompt, mm_data, hf_processor_mm_kwargs,
-                               return_mm_hashes)
-=======
         result = super().apply(prompt,
                                mm_data,
                                hf_processor_mm_kwargs,
                                tokenization_kwargs,
                                mm_uuids=mm_uuids)
->>>>>>> d00d6529
 
         mm_items = self._to_mm_items(mm_data)
         mm_item_counts = mm_items.get_all_counts()
