--- conflicted
+++ resolved
@@ -1,14 +1,10 @@
 # SPDX-License-Identifier: Apache-2.0
+# SPDX-FileCopyrightText: Copyright contributors to the vLLM project
 
 from abc import abstractmethod
-<<<<<<< HEAD
-from typing import (Final, Iterable, List, Literal, Mapping, Optional,
-                    Protocol, Set, Tuple, TypedDict, TypeVar, Union)
-=======
 from collections.abc import Iterable, Mapping
 from typing import (Annotated, Final, Literal, Optional, Protocol, TypeVar,
                     Union)
->>>>>>> d00d6529
 
 import torch
 import torch.nn as nn
@@ -29,14 +25,9 @@
                     LlavaDummyInputsBuilder, LlavaLikeConfig,
                     LlavaMultiModalProjector, init_vision_tower_for_llava)
 from .siglip import SiglipVisionModel
-<<<<<<< HEAD
-from .utils import (AutoWeightsLoader, embed_multimodal, flatten_bn,
-                    init_vllm_registered_model, maybe_prefix)
-=======
 from .utils import (AutoWeightsLoader, WeightsMapper, flatten_bn,
                     init_vllm_registered_model, maybe_prefix)
 from .vision import get_num_selected_vision_tokens
->>>>>>> d00d6529
 
 
 class LlavaNextImagePixelInputs(TensorSchema):
@@ -149,11 +140,13 @@
         current_aspect_ratio = current_width / current_height
 
         if aspect_ratio > current_aspect_ratio:
-            new_height = (original_height * current_width) // original_width
+            new_height = int(
+                round(original_height * (current_width / original_width), 7))
             padding = (current_height - new_height) // 2
             current_height = current_height - (2 * padding)
         else:
-            new_width = (original_width * current_height) // original_height
+            new_width = int(
+                round(original_width * (current_height / original_height), 7))
             padding = (current_width - new_width) // 2
             current_width = current_width - (2 * padding)
 
@@ -215,6 +208,23 @@
                                         dummy_inputs=LlavaDummyInputsBuilder)
 class LlavaNextForConditionalGeneration(nn.Module, SupportsMultiModal,
                                         SupportsPP):
+
+    hf_to_vllm_mapper = WeightsMapper(
+        orig_to_new_prefix={
+            # mapping for new names in checkpoint saved after transformers v4.52
+            "model.language_model.": "language_model.model.",
+            "model.vision_tower.": "vision_tower.",
+            "model.multi_modal_projector.": "multi_modal_projector.",
+            "model.image_newline": "image_newline",
+            "lm_head.": "language_model.lm_head.",
+        })
+
+    @classmethod
+    def get_placeholder_str(cls, modality: str, i: int) -> Optional[str]:
+        if modality.startswith("image"):
+            return "<image>"
+
+        raise ValueError("Only image modality is supported")
 
     def __init__(self, *, vllm_config: VllmConfig, prefix: str = "") -> None:
         super().__init__()
@@ -263,47 +273,6 @@
         self.make_empty_intermediate_tensors = (
             self.language_model.make_empty_intermediate_tensors)
 
-<<<<<<< HEAD
-    def _validate_image_sizes(self, data: torch.Tensor) -> torch.Tensor:
-        expected_dims = (2, )
-
-        def _validate_shape(d: torch.Tensor):
-            actual_dims = tuple(d.shape)
-
-            if actual_dims != expected_dims:
-                expected_expr = str(expected_dims)
-                raise ValueError(
-                    f"The expected shape of image sizes per image per batch "
-                    f"is {expected_expr}. You supplied {tuple(d.shape)}.")
-
-        for d in data:
-            _validate_shape(d)
-
-        return data
-
-    def _validate_pixel_values(
-        self, data: Union[torch.Tensor, List[torch.Tensor]]
-    ) -> Union[torch.Tensor, List[torch.Tensor]]:
-
-        h = w = self.config.vision_config.image_size
-        expected_dims = (3, h, w)
-
-        def _validate_shape(d: torch.Tensor):
-            actual_dims = tuple(d.shape[1:])
-
-            if actual_dims != expected_dims:
-                expected_expr = ("num_patches", *map(str, expected_dims))
-                raise ValueError(
-                    "The expected shape of pixel values per image per batch "
-                    f"is {expected_expr}. You supplied {tuple(d.shape)}.")
-
-        for d in data:
-            _validate_shape(d)
-
-        return data
-
-=======
->>>>>>> d00d6529
     def _parse_and_validate_image_input(
             self, **kwargs: object) -> Optional[LlavaNextImageInputs]:
         pixel_values = kwargs.pop("pixel_values", None)
@@ -457,7 +426,7 @@
     def _process_image_input(
         self,
         image_input: LlavaNextImageInputs,
-    ) -> Union[torch.Tensor, List[torch.Tensor]]:
+    ) -> Union[torch.Tensor, list[torch.Tensor]]:
         if image_input["type"] == "image_embeds":
             return [image_input["data"]]
 
@@ -481,11 +450,11 @@
     def get_language_model(self) -> torch.nn.Module:
         return self.language_model
 
-    def get_multimodal_embeddings(
-            self, **kwargs: object) -> Optional[MultiModalEmbeddings]:
+    def get_multimodal_embeddings(self,
+                                  **kwargs: object) -> MultiModalEmbeddings:
         image_input = self._parse_and_validate_image_input(**kwargs)
         if image_input is None:
-            return None
+            return []
         vision_embeddings = self._process_image_input(image_input)
         return vision_embeddings
 
@@ -502,14 +471,7 @@
         if multimodal_embeddings is None or is_multimodal is None:
             return super().get_input_embeddings(input_ids)
 
-<<<<<<< HEAD
-        if multimodal_embeddings is None:
-            return self.language_model.get_input_embeddings(input_ids)
-
-        inputs_embeds = embed_multimodal(
-=======
         return super().get_input_embeddings(
->>>>>>> d00d6529
             input_ids,
             multimodal_embeddings=multimodal_embeddings,
             is_multimodal=is_multimodal,
@@ -554,12 +516,8 @@
         Unlike in LLaVA-1.5, the number of image tokens inputted to the language
         model depends on the original size of the input image. Including the
         original image token in the input, the required number of image tokens
-<<<<<<< HEAD
-        is given by {func}`get_llava_next_image_feature_size`.
-=======
         is given by [`LlavaNextProcessingInfo.get_num_image_tokens`][vllm.\
 model_executor.models.llava_next.LlavaNextProcessingInfo.get_num_image_tokens].
->>>>>>> d00d6529
 
         This way, the `positions` and `attn_metadata` are consistent
         with the `input_ids`.
@@ -571,14 +529,8 @@
             intermediate_tensors: Intermediate tensors from prior forward pass.
             inputs_embeds: Optional tensor of input embeddings.
 
-<<<<<<< HEAD
-        :::{seealso}
-        {class}`LlavaNextImageInputs`
-        :::
-=======
         Info:
             [`LlavaNextImageInputs`][vllm.model_executor.models.llava_next.LlavaNextImageInputs]
->>>>>>> d00d6529
         """
         if intermediate_tensors is not None:
             inputs_embeds = None
@@ -595,7 +547,7 @@
     ) -> Optional[torch.Tensor]:
         return self.language_model.compute_logits(hidden_states)
 
-    def load_weights(self, weights: Iterable[Tuple[str,
-                                                   torch.Tensor]]) -> Set[str]:
+    def load_weights(self, weights: Iterable[tuple[str,
+                                                   torch.Tensor]]) -> set[str]:
         loader = AutoWeightsLoader(self)
-        return loader.load_weights(weights)+        return loader.load_weights(weights, mapper=self.hf_to_vllm_mapper)