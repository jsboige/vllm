# SPDX-License-Identifier: Apache-2.0
import contextlib
import copy
import hashlib
import os
from contextlib import ExitStack
from typing import Any, Callable, Dict, List, Optional, Tuple
from unittest.mock import patch

import torch
import torch._inductor.compile_fx
import torch.fx as fx

import vllm.envs as envs
from vllm.config import VllmConfig
from vllm.utils import is_torch_equal_or_newer

from .inductor_pass import pass_context


class CompilerInterface:
    """
    The interface for a compiler that can be used by vLLM.
    """
    # The name of the compiler, e.g. inductor.
    # This is a class-level attribute.
    name: str

    def initialize_cache(self, cache_dir: str, disable_cache: bool = False):
        """
        when the vLLM process uses `cache_dir` as the cache directory,
        the compiler should initialize itself with the cache directory,
        e.g. by re-directing its own cache directory to a sub-directory.
        """
        pass

    def compute_hash(self, vllm_config: VllmConfig) -> str:
        """
        Gather all the relevant information from the vLLM config,
        to compute a hash so that we can cache the compiled model.

        See {meth}`VllmConfig.compute_hash` to check what information
        is already considered by default. This function should only
        consider the information that is specific to the compiler.
        """
        return ""

    def compile(
        self,
        graph: fx.GraphModule,
        example_inputs: List[Any],
        compiler_config: Dict[str, Any],
        runtime_shape: Optional[int] = None
    ) -> Tuple[Optional[Callable], Optional[Any]]:
        """
        Compile the graph with the given example inputs and compiler config,
        with a runtime shape. If the `runtime_shape` is None, it means
        the `example_inputs` have a dynamic shape. Otherwise, the
        `runtime_shape` specifies the shape of the inputs. Right now we only
        support one variable shape for all inputs, which is the batchsize
        (number of tokens) during inference.

        Dynamo will make sure `graph(*example_inputs)` is valid.

        The function should return a compiled callable function, as well as
        a handle that can be used to directly load the compiled function.

        The handle should be a plain Python object, preferably a string or a
        file path for readability.

        If the compiler doesn't support caching, it should return None for the
        handle. If the compiler fails to compile the graph, it should return
        None for the compiled function as well.
        """
        return None, None

    def load(self,
             handle: Any,
             graph: fx.GraphModule,
             example_inputs: List[Any],
             graph_index: int,
             runtime_shape: Optional[int] = None) -> Callable:
        """
        Load the compiled function from the handle.
        Raises an error if the handle is invalid.

        The handle is the second return value of the `compile` function.
        """
        raise NotImplementedError("caching is not supported")


class AlwaysHitShapeEnv:
    """
    Why do we need this class:

    For normal `torch.compile` usage, every compilation will have
    one Dynamo bytecode compilation and one Inductor compilation.
    The Inductor compilation happens under the context of the
    Dynamo bytecode compilation, and that context is used to
    determine the dynamic shape information, etc.

    For our use case, we only run Dynamo bytecode compilation once,
    and run Inductor compilation multiple times with different shapes
    plus a general shape. The compilation for specific shapes happens
    outside of the context of the Dynamo bytecode compilation. At that
    time, we don't have shape environment to provide to Inductor, and
    it will fail the Inductor code cache lookup.

    By providing a dummy shape environment that always hits, we can
    make the Inductor code cache lookup always hit, and we can
    compile the graph for different shapes as needed.

    The following dummy methods are obtained by trial-and-error
    until it works.
    """

    def __init__(self) -> None:
        self.guards: List[Any] = []

    def evaluate_guards_expression(self, *args, **kwargs):
        return True

    def get_pruned_guards(self, *args, **kwargs):
        return []

    def produce_guards_expression(self, *args, **kwargs):
        return ""


class InductorAdaptor(CompilerInterface):
    """
    The adaptor for the Inductor compiler, version 2.5 and 2.6.
    """
    name = "inductor"

    def compute_hash(self, vllm_config: VllmConfig) -> str:
        factors: List[Any] = []
        # summarize system state
        from torch._inductor.codecache import CacheBase
        system_factors = CacheBase.get_system()
        factors.append(system_factors)

        # summarize pytorch state
        from torch._inductor.codecache import torch_key
        torch_factors = torch_key()
        factors.append(torch_factors)
        hash_str = hashlib.md5(str(factors).encode(),
                               usedforsecurity=False).hexdigest()[:10]
        return hash_str

    def initialize_cache(self, cache_dir: str, disable_cache: bool = False):
        self.cache_dir = cache_dir
        if disable_cache:
            return
        # redirect the cache directory to a sub-directory
        # set flags so that Inductor and Triton store their cache
        # in the cache_dir, then users only need to copy the cache_dir
        # to another machine to reuse the cache.
        inductor_cache = os.path.join(cache_dir, "inductor_cache")
        os.makedirs(inductor_cache, exist_ok=True)
        os.environ["TORCHINDUCTOR_CACHE_DIR"] = inductor_cache
        triton_cache = os.path.join(cache_dir, "triton_cache")
        os.makedirs(triton_cache, exist_ok=True)
        os.environ["TRITON_CACHE_DIR"] = triton_cache

    def compile(
        self,
        graph: fx.GraphModule,
        example_inputs: List[Any],
        compiler_config: Dict[str, Any],
        runtime_shape: Optional[int] = None
    ) -> Tuple[Optional[Callable], Optional[Any]]:
        current_config = {}
        from torch._inductor.compile_fx import compile_fx

        # disable remote cache
        current_config["fx_graph_cache"] = True
        current_config["fx_graph_remote_cache"] = False

        if compiler_config is not None:
            current_config.update(compiler_config)

        if isinstance(runtime_shape, int):
            # for a specific batchsize, tuning triton kernel parameters
            # can be beneficial
            current_config["max_autotune"] = True
            current_config["coordinate_descent_tuning"] = True

        # inductor can inplace modify the graph, so we need to copy it
        # see https://github.com/pytorch/pytorch/issues/138980
        graph = copy.deepcopy(graph)

        # it's the first time we compile this graph
        # the assumption is that we don't have nested Inductor compilation.
        # compiled_fx_graph_hash will only be called once, and we can hook
        # it to get the hash of the compiled graph directly.

        hash_str, file_path = None, None
        from torch._inductor.codecache import (FxGraphCache,
                                               compiled_fx_graph_hash)
        if torch.__version__.startswith("2.5"):
            original_load = FxGraphCache.load
            original_load_name = "torch._inductor.codecache.FxGraphCache.load"

            def hijack_load(*args, **kwargs):
                inductor_compiled_graph = original_load(*args, **kwargs)
                nonlocal file_path
                compiled_fn = inductor_compiled_graph.current_callable
                file_path = compiled_fn.__code__.co_filename  # noqa
                if not file_path.startswith(self.cache_dir):
                    # hooked in the align_inputs_from_check_idxs function
                    # in torch/_inductor/utils.py
                    for cell in compiled_fn.__closure__:
                        if not callable(cell.cell_contents):
                            continue
                        if cell.cell_contents.__code__.co_filename.startswith(
                                self.cache_dir):
                            # this is the real file path compiled from Inductor
                            file_path = cell.cell_contents.__code__.co_filename
                            break
                return inductor_compiled_graph

            hijacked_compile_fx_inner = torch._inductor.compile_fx.compile_fx_inner  # noqa
        elif torch.__version__ >= "2.6":
            # function renamed in 2.6
            original_load_name = None

            def hijacked_compile_fx_inner(*args, **kwargs):
                output = torch._inductor.compile_fx.compile_fx_inner(
                    *args, **kwargs)
                nonlocal hash_str
                inductor_compiled_graph = output
                if inductor_compiled_graph is not None:
                    nonlocal file_path
                    compiled_fn = inductor_compiled_graph.current_callable
                    file_path = compiled_fn.__code__.co_filename  # noqa
                    if not file_path.startswith(self.cache_dir):
                        # hooked in the align_inputs_from_check_idxs function
                        # in torch/_inductor/utils.py
                        for cell in compiled_fn.__closure__:
                            if not callable(cell.cell_contents):
                                continue
                            code = cell.cell_contents.__code__
                            if code.co_filename.startswith(self.cache_dir):
                                # this is the real file path
                                # compiled from Inductor
                                file_path = code.co_filename
                                break
                    hash_str = inductor_compiled_graph._fx_graph_cache_key
                return output

        def hijack_compiled_fx_graph_hash(*args, **kwargs):
            out = compiled_fx_graph_hash(*args, **kwargs)
            nonlocal hash_str
            hash_str = out[0]
            return out

        def _check_can_cache(*args, **kwargs):
            # no error means it can be cached.
            # Inductor refuses to cache the graph outside of Dynamo
            # tracing context, and also disables caching for graphs
            # with high-order ops.
            # For vLLM, in either case, we want to cache the graph.
            # see https://github.com/pytorch/pytorch/blob/9f5ebf3fc609105a74eab4ccc24932d6353ff566/torch/_inductor/codecache.py#L1221 # noqa
            return

        def _get_shape_env() -> AlwaysHitShapeEnv:
            return AlwaysHitShapeEnv()

        with ExitStack() as stack:
            # hijack to get the compiled graph itself
            if original_load_name is not None:
                stack.enter_context(patch(original_load_name, hijack_load))

            # for hijacking the hash of the compiled graph
            stack.enter_context(
                patch("torch._inductor.codecache.compiled_fx_graph_hash",
                      hijack_compiled_fx_graph_hash))

            # for providing a dummy shape environment
            stack.enter_context(
                patch("torch._inductor.codecache.FxGraphCache._get_shape_env",
                      _get_shape_env))

            from torch._functorch._aot_autograd.autograd_cache import (
                AOTAutogradCache)

            # torch 2.8+ on main uses _get_shape_env in AOTAutogradCache
            if hasattr(AOTAutogradCache, "_get_shape_env"):
                stack.enter_context(
                    patch(
                        "torch._functorch._aot_autograd.autograd_cache.AOTAutogradCache._get_shape_env",
                        _get_shape_env))

            # for forcing the graph to be cached
            stack.enter_context(
                patch(
                    "torch._inductor.codecache.FxGraphCache._check_can_cache",
                    _check_can_cache))

            # Dynamo metrics context, see method for more details.
            stack.enter_context(self.metrics_context())

            # Disable remote caching. When these are on, on remote cache-hit,
            # the monkey-patched functions never actually get called.
            # vLLM today assumes and requires the monkey-patched functions to
            # get hit.
            # TODO(zou3519): we're going to replace this all with
            # standalone_compile sometime.
            if is_torch_equal_or_newer("2.6"):
                stack.enter_context(
                    torch._inductor.config.patch(fx_graph_remote_cache=False))
                stack.enter_context(
                    torch._functorch.config.patch(
                        enable_remote_autograd_cache=False))

            with pass_context(runtime_shape):
                compiled_graph = compile_fx(
                    graph,
                    example_inputs,
                    inner_compile=hijacked_compile_fx_inner,
                    config_patches=current_config)

        # We treat VLLM_DISABLE_COMPILE_CACHE as the overall switch for torch
        # compilation cache. So turn off the checks if we disable the
        # compilation cache.
        if not envs.VLLM_DISABLE_COMPILE_CACHE:
            assert hash_str is not None, (
                "failed to get the hash of the compiled graph")
            assert file_path is not None, (
                "failed to get the file path of the compiled graph")
        return compiled_graph, (hash_str, file_path)

    def load(self,
             handle: Any,
             graph: fx.GraphModule,
             example_inputs: List[Any],
             graph_index: int,
             runtime_shape: Optional[int] = None) -> Callable:
        assert isinstance(handle, tuple)
        assert isinstance(handle[0], str)
        assert isinstance(handle[1], str)
        hash_str = handle[0]

        from torch._functorch._aot_autograd.autograd_cache import (
            AOTAutogradCache)
        from torch._inductor.codecache import FxGraphCache
        with ExitStack() as exit_stack:
            exit_stack.enter_context(
                patch("torch._inductor.codecache.FxGraphCache._get_shape_env",
                      lambda *args, **kwargs: AlwaysHitShapeEnv()))
            # torch 2.8+ on main uses _get_shape_env in AOTAutogradCache
            if hasattr(AOTAutogradCache, "_get_shape_env"):
                exit_stack.enter_context(
                    patch(
                        "torch._functorch._aot_autograd.autograd_cache.AOTAutogradCache._get_shape_env",
                        lambda *args, **kwargs: AlwaysHitShapeEnv()))

            # Dynamo metrics context, see method for more details.
            exit_stack.enter_context(self.metrics_context())

            if torch.__version__.startswith("2.5"):
                inductor_compiled_graph = FxGraphCache._lookup_graph(
                    hash_str, example_inputs, True, False)
                assert inductor_compiled_graph is not None, (
                    "Inductor cache lookup failed. Please remove"
                    f"the cache directory and try again."  # noqa
                )
            elif torch.__version__ >= "2.6":
                from torch._inductor.output_code import (
                    CompiledFxGraphConstantsWithGm)
                constants = CompiledFxGraphConstantsWithGm(graph)
                inductor_compiled_graph, _ = FxGraphCache._lookup_graph(
                    hash_str, example_inputs, True, None, constants)
                assert inductor_compiled_graph is not None, (
                    "Inductor cache lookup failed. Please remove"
                    f"the cache directory and try again."  # noqa
                )

        # Inductor calling convention (function signature):
        # f(list) -> tuple
        # Dynamo calling convention (function signature):
        # f(*args) -> Any

        # need to know if the graph returns a tuple
        from torch._inductor.compile_fx import graph_returns_tuple
        returns_tuple = graph_returns_tuple(graph)

        # this is the callable we return to Dynamo to run
        def compiled_graph(*args):
            # convert args to list
            list_args = list(args)
            graph_output = inductor_compiled_graph(list_args)
            # unpack the tuple if needed
            if returns_tuple:
                return graph_output
            else:
                return graph_output[0]

        return compiled_graph

    def metrics_context(self) -> contextlib.AbstractContextManager:
        """
        This method returns the Dynamo metrics context (if it exists,
        otherwise a null context). It is used by various compile components.
        Present in torch>=2.6, it's used inside FxGraphCache in
        torch==2.6 (but not after). It might also be used in various other
        torch.compile internal functions.

        Because it is re-entrant, we always set it (even if entering via Dynamo
        and the context was already entered). We might want to revisit if it
        should be set at a different level of compilation.

        This is likely a bug in PyTorch: public APIs should not rely on
        manually setting up internal contexts. But we also rely on non-public
        APIs which might not provide these guarantees.
        """
        if is_torch_equal_or_newer("2.6"):
            import torch._dynamo.utils
            return torch._dynamo.utils.get_metrics_context()
        else:
            return contextlib.nullcontext()


<<<<<<< HEAD
=======
def set_inductor_config(config, runtime_shape):
    if isinstance(runtime_shape, int):
        # for a specific batchsize, tuning triton kernel parameters
        # can be beneficial
        config["max_autotune"] = envs.VLLM_ENABLE_INDUCTOR_MAX_AUTOTUNE
        config["coordinate_descent_tuning"] = (
            envs.VLLM_ENABLE_INDUCTOR_COORDINATE_DESCENT_TUNING)


>>>>>>> d00d6529
class EagerAdaptor(CompilerInterface):
    name = "eager"

    def compile(
        self,
        graph: fx.GraphModule,
        example_inputs: List[Any],
        compiler_config: Dict[str, Any],
        runtime_shape: Optional[int] = None
    ) -> Tuple[Optional[Callable], Optional[Any]]:
        # we don't need to compile the graph, just return the graph itself.
        # It does not support caching, return None for the handle.
        return graph, None<|MERGE_RESOLUTION|>--- conflicted
+++ resolved
@@ -1,10 +1,11 @@
 # SPDX-License-Identifier: Apache-2.0
+# SPDX-FileCopyrightText: Copyright contributors to the vLLM project
 import contextlib
 import copy
 import hashlib
 import os
 from contextlib import ExitStack
-from typing import Any, Callable, Dict, List, Optional, Tuple
+from typing import Any, Callable, Optional
 from unittest.mock import patch
 
 import torch
@@ -12,6 +13,7 @@
 import torch.fx as fx
 
 import vllm.envs as envs
+from vllm.compilation.counter import compilation_counter
 from vllm.config import VllmConfig
 from vllm.utils import is_torch_equal_or_newer
 
@@ -26,11 +28,22 @@
     # This is a class-level attribute.
     name: str
 
-    def initialize_cache(self, cache_dir: str, disable_cache: bool = False):
+    def initialize_cache(self,
+                         cache_dir: str,
+                         disable_cache: bool = False,
+                         prefix: str = ""):
         """
         when the vLLM process uses `cache_dir` as the cache directory,
         the compiler should initialize itself with the cache directory,
         e.g. by re-directing its own cache directory to a sub-directory.
+
+        prefix can be used in combination with cache_dir to figure out the base
+        cache directory, e.g. there're multiple parts of model being compiled,
+        but we want to share the same cache directory for all of them.
+
+        e.g.
+        cache_dir = "/path/to/dir/backbone", prefix = "backbone"
+        cache_dir = "/path/to/dir/eagle_head", prefix = "eagle_head"
         """
         pass
 
@@ -39,7 +52,8 @@
         Gather all the relevant information from the vLLM config,
         to compute a hash so that we can cache the compiled model.
 
-        See {meth}`VllmConfig.compute_hash` to check what information
+        See [`VllmConfig.compute_hash`][vllm.config.VllmConfig.compute_hash]
+        to check what information
         is already considered by default. This function should only
         consider the information that is specific to the compiler.
         """
@@ -48,10 +62,11 @@
     def compile(
         self,
         graph: fx.GraphModule,
-        example_inputs: List[Any],
-        compiler_config: Dict[str, Any],
-        runtime_shape: Optional[int] = None
-    ) -> Tuple[Optional[Callable], Optional[Any]]:
+        example_inputs: list[Any],
+        compiler_config: dict[str, Any],
+        runtime_shape: Optional[int] = None,
+        key: Optional[str] = None,
+    ) -> tuple[Optional[Callable], Optional[Any]]:
         """
         Compile the graph with the given example inputs and compiler config,
         with a runtime shape. If the `runtime_shape` is None, it means
@@ -71,13 +86,17 @@
         If the compiler doesn't support caching, it should return None for the
         handle. If the compiler fails to compile the graph, it should return
         None for the compiled function as well.
+
+        `key` is required for StandaloneInductorAdapter, it specifies where to
+        save the compiled artifact. The compiled artifact gets saved to
+        `cache_dir/key`.
         """
         return None, None
 
     def load(self,
              handle: Any,
              graph: fx.GraphModule,
-             example_inputs: List[Any],
+             example_inputs: list[Any],
              graph_index: int,
              runtime_shape: Optional[int] = None) -> Callable:
         """
@@ -115,7 +134,7 @@
     """
 
     def __init__(self) -> None:
-        self.guards: List[Any] = []
+        self.guards: list[Any] = []
 
     def evaluate_guards_expression(self, *args, **kwargs):
         return True
@@ -127,64 +146,157 @@
         return ""
 
 
-class InductorAdaptor(CompilerInterface):
-    """
-    The adaptor for the Inductor compiler, version 2.5 and 2.6.
-    """
-    name = "inductor"
+def get_inductor_factors() -> list[Any]:
+    factors: list[Any] = []
+    # summarize system state
+    from torch._inductor.codecache import CacheBase
+    system_factors = CacheBase.get_system()
+    factors.append(system_factors)
+
+    # summarize pytorch state
+    from torch._inductor.codecache import torch_key
+    torch_factors = torch_key()
+    factors.append(torch_factors)
+    return factors
+
+
+class InductorStandaloneAdaptor(CompilerInterface):
+    """
+    The adaptor for the Inductor compiler.
+    Requires PyTorch 2.8+.
+    This is not on by default yet, but we plan to turn it on by default for
+    PyTorch 2.8.
+
+    Use VLLM_USE_STANDALONE_COMPILE to toggle this on or off.
+    """
+    name = "inductor_standalone"
 
     def compute_hash(self, vllm_config: VllmConfig) -> str:
-        factors: List[Any] = []
-        # summarize system state
-        from torch._inductor.codecache import CacheBase
-        system_factors = CacheBase.get_system()
-        factors.append(system_factors)
-
-        # summarize pytorch state
-        from torch._inductor.codecache import torch_key
-        torch_factors = torch_key()
-        factors.append(torch_factors)
+        factors = get_inductor_factors()
         hash_str = hashlib.md5(str(factors).encode(),
                                usedforsecurity=False).hexdigest()[:10]
         return hash_str
 
-    def initialize_cache(self, cache_dir: str, disable_cache: bool = False):
+    def initialize_cache(self,
+                         cache_dir: str,
+                         disable_cache: bool = False,
+                         prefix: str = ""):
         self.cache_dir = cache_dir
+
+    def compile(
+        self,
+        graph: fx.GraphModule,
+        example_inputs: list[Any],
+        compiler_config: dict[str, Any],
+        runtime_shape: Optional[int] = None,
+        key: Optional[str] = None,
+    ) -> tuple[Optional[Callable], Optional[Any]]:
+        compilation_counter.num_inductor_compiles += 1
+        current_config = {}
+        if compiler_config is not None:
+            current_config.update(compiler_config)
+        set_inductor_config(current_config, runtime_shape)
+
+        if isinstance(runtime_shape, int):
+            dynamic_shapes = "from_example_inputs"
+        else:
+            dynamic_shapes = "from_tracing_context"
+
+        from torch._inductor import standalone_compile
+        with pass_context(runtime_shape):
+            compiled_graph = standalone_compile(
+                graph,
+                example_inputs,
+                dynamic_shapes=dynamic_shapes,
+                options={"config_patches": current_config})
+
+        # Save the compiled artifact to disk in the specified path
+        assert key is not None
+        path = os.path.join(self.cache_dir, key)
+        if not envs.VLLM_DISABLE_COMPILE_CACHE:
+            compiled_graph.save(path=path, format="unpacked")
+            compilation_counter.num_compiled_artifacts_saved += 1
+        return compiled_graph, (key, path)
+
+    def load(self,
+             handle: Any,
+             graph: fx.GraphModule,
+             example_inputs: list[Any],
+             graph_index: int,
+             runtime_shape: Optional[int] = None) -> Callable:
+        assert isinstance(handle, tuple)
+        assert isinstance(handle[0], str)
+        assert isinstance(handle[1], str)
+        path = handle[1]
+        inductor_compiled_graph = torch._inductor.CompiledArtifact.load(
+            path=path, format="unpacked")
+        from torch._inductor.compile_fx import graph_returns_tuple
+        returns_tuple = graph_returns_tuple(graph)
+
+        def compiled_graph_wrapper(*args):
+            graph_output = inductor_compiled_graph(*args)
+            # unpack the tuple if needed
+            # TODO(rzou): the implication is that we're not
+            # reading the python bytecode correctly in vLLM?
+            if returns_tuple:
+                return graph_output
+            else:
+                return graph_output[0]
+
+        return compiled_graph_wrapper
+
+
+class InductorAdaptor(CompilerInterface):
+    """
+    The adaptor for the Inductor compiler, version 2.5, 2.6, 2.7.
+    """
+    name = "inductor"
+
+    def compute_hash(self, vllm_config: VllmConfig) -> str:
+        factors = get_inductor_factors()
+        hash_str = hashlib.md5(str(factors).encode(),
+                               usedforsecurity=False).hexdigest()[:10]
+        return hash_str
+
+    def initialize_cache(self,
+                         cache_dir: str,
+                         disable_cache: bool = False,
+                         prefix: str = ""):
+        self.cache_dir = cache_dir
+        self.prefix = prefix
+        self.base_cache_dir = cache_dir[:-len(prefix)] if prefix else cache_dir
         if disable_cache:
             return
         # redirect the cache directory to a sub-directory
         # set flags so that Inductor and Triton store their cache
         # in the cache_dir, then users only need to copy the cache_dir
         # to another machine to reuse the cache.
-        inductor_cache = os.path.join(cache_dir, "inductor_cache")
+        inductor_cache = os.path.join(self.base_cache_dir, "inductor_cache")
         os.makedirs(inductor_cache, exist_ok=True)
         os.environ["TORCHINDUCTOR_CACHE_DIR"] = inductor_cache
-        triton_cache = os.path.join(cache_dir, "triton_cache")
+        triton_cache = os.path.join(self.base_cache_dir, "triton_cache")
         os.makedirs(triton_cache, exist_ok=True)
         os.environ["TRITON_CACHE_DIR"] = triton_cache
 
     def compile(
         self,
         graph: fx.GraphModule,
-        example_inputs: List[Any],
-        compiler_config: Dict[str, Any],
-        runtime_shape: Optional[int] = None
-    ) -> Tuple[Optional[Callable], Optional[Any]]:
+        example_inputs: list[Any],
+        compiler_config: dict[str, Any],
+        runtime_shape: Optional[int] = None,
+        key: Optional[str] = None,
+    ) -> tuple[Optional[Callable], Optional[Any]]:
+        compilation_counter.num_inductor_compiles += 1
+        from torch._inductor.compile_fx import compile_fx
         current_config = {}
-        from torch._inductor.compile_fx import compile_fx
+        if compiler_config is not None:
+            current_config.update(compiler_config)
 
         # disable remote cache
         current_config["fx_graph_cache"] = True
         current_config["fx_graph_remote_cache"] = False
 
-        if compiler_config is not None:
-            current_config.update(compiler_config)
-
-        if isinstance(runtime_shape, int):
-            # for a specific batchsize, tuning triton kernel parameters
-            # can be beneficial
-            current_config["max_autotune"] = True
-            current_config["coordinate_descent_tuning"] = True
+        set_inductor_config(current_config, runtime_shape)
 
         # inductor can inplace modify the graph, so we need to copy it
         # see https://github.com/pytorch/pytorch/issues/138980
@@ -207,14 +319,14 @@
                 nonlocal file_path
                 compiled_fn = inductor_compiled_graph.current_callable
                 file_path = compiled_fn.__code__.co_filename  # noqa
-                if not file_path.startswith(self.cache_dir):
+                if not file_path.startswith(self.base_cache_dir):
                     # hooked in the align_inputs_from_check_idxs function
                     # in torch/_inductor/utils.py
                     for cell in compiled_fn.__closure__:
                         if not callable(cell.cell_contents):
                             continue
                         if cell.cell_contents.__code__.co_filename.startswith(
-                                self.cache_dir):
+                                self.base_cache_dir):
                             # this is the real file path compiled from Inductor
                             file_path = cell.cell_contents.__code__.co_filename
                             break
@@ -234,14 +346,15 @@
                     nonlocal file_path
                     compiled_fn = inductor_compiled_graph.current_callable
                     file_path = compiled_fn.__code__.co_filename  # noqa
-                    if not file_path.startswith(self.cache_dir):
+                    if not file_path.startswith(self.base_cache_dir):
                         # hooked in the align_inputs_from_check_idxs function
                         # in torch/_inductor/utils.py
                         for cell in compiled_fn.__closure__:
                             if not callable(cell.cell_contents):
                                 continue
                             code = cell.cell_contents.__code__
-                            if code.co_filename.startswith(self.cache_dir):
+                            if code.co_filename.startswith(
+                                    self.base_cache_dir):
                                 # this is the real file path
                                 # compiled from Inductor
                                 file_path = code.co_filename
@@ -310,6 +423,12 @@
             if is_torch_equal_or_newer("2.6"):
                 stack.enter_context(
                     torch._inductor.config.patch(fx_graph_remote_cache=False))
+                # InductorAdaptor (unfortunately) requires AOTAutogradCache
+                # to be turned off to run. It will fail to acquire the hash_str
+                # and error if not.
+                # StandaloneInductorAdaptor (PyTorch 2.8+) fixes this problem.
+                stack.enter_context(
+                    torch._functorch.config.patch(enable_autograd_cache=False))
                 stack.enter_context(
                     torch._functorch.config.patch(
                         enable_remote_autograd_cache=False))
@@ -325,8 +444,14 @@
         # compilation cache. So turn off the checks if we disable the
         # compilation cache.
         if not envs.VLLM_DISABLE_COMPILE_CACHE:
-            assert hash_str is not None, (
-                "failed to get the hash of the compiled graph")
+            if hash_str is None:
+                raise RuntimeError(
+                    "vLLM failed to compile the model. The most "
+                    "likely reason for this is that a previous compilation "
+                    "failed, leading to a corrupted compilation artifact. "
+                    "We recommend trying to "
+                    "remove ~/.cache/vllm/torch_compile_cache and try again "
+                    "to see the real issue. ")
             assert file_path is not None, (
                 "failed to get the file path of the compiled graph")
         return compiled_graph, (hash_str, file_path)
@@ -334,7 +459,7 @@
     def load(self,
              handle: Any,
              graph: fx.GraphModule,
-             example_inputs: List[Any],
+             example_inputs: list[Any],
              graph_index: int,
              runtime_shape: Optional[int] = None) -> Callable:
         assert isinstance(handle, tuple)
@@ -422,8 +547,6 @@
             return contextlib.nullcontext()
 
 
-<<<<<<< HEAD
-=======
 def set_inductor_config(config, runtime_shape):
     if isinstance(runtime_shape, int):
         # for a specific batchsize, tuning triton kernel parameters
@@ -433,17 +556,18 @@
             envs.VLLM_ENABLE_INDUCTOR_COORDINATE_DESCENT_TUNING)
 
 
->>>>>>> d00d6529
 class EagerAdaptor(CompilerInterface):
     name = "eager"
 
     def compile(
         self,
         graph: fx.GraphModule,
-        example_inputs: List[Any],
-        compiler_config: Dict[str, Any],
-        runtime_shape: Optional[int] = None
-    ) -> Tuple[Optional[Callable], Optional[Any]]:
+        example_inputs: list[Any],
+        compiler_config: dict[str, Any],
+        runtime_shape: Optional[int] = None,
+        key: Optional[str] = None,
+    ) -> tuple[Optional[Callable], Optional[Any]]:
+        compilation_counter.num_eager_compiles += 1
         # we don't need to compile the graph, just return the graph itself.
         # It does not support caching, return None for the handle.
         return graph, None