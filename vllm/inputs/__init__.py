# SPDX-License-Identifier: Apache-2.0

from .data import (DataPrompt, DecoderOnlyInputs, EmbedsInputs, EmbedsPrompt,
                   EncoderDecoderInputs, ExplicitEncoderDecoderPrompt,
                   ProcessorInputs, PromptType, SingletonInputs,
                   SingletonPrompt, TextPrompt, TokenInputs, TokensPrompt,
                   build_explicit_enc_dec_prompt, embeds_inputs,
                   to_enc_dec_tuple_list, token_inputs, zip_enc_dec_prompts)
<<<<<<< HEAD
from .registry import (DummyData, InputContext, InputProcessingContext,
                       InputRegistry)

INPUT_REGISTRY = InputRegistry()
"""
The global {class}`~InputRegistry` which is used by {class}`~vllm.LLMEngine`
to dispatch data processing according to the target model.
"""
=======
>>>>>>> d00d6529

__all__ = [
    "DataPrompt",
    "TextPrompt",
    "TokensPrompt",
    "PromptType",
    "SingletonPrompt",
    "ExplicitEncoderDecoderPrompt",
    "TokenInputs",
    "EmbedsInputs",
    "EmbedsPrompt",
    "token_inputs",
    "embeds_inputs",
    "DecoderOnlyInputs",
    "EncoderDecoderInputs",
    "ProcessorInputs",
    "SingletonInputs",
    "build_explicit_enc_dec_prompt",
    "to_enc_dec_tuple_list",
    "zip_enc_dec_prompts",
]<|MERGE_RESOLUTION|>--- conflicted
+++ resolved
@@ -1,4 +1,5 @@
 # SPDX-License-Identifier: Apache-2.0
+# SPDX-FileCopyrightText: Copyright contributors to the vLLM project
 
 from .data import (DataPrompt, DecoderOnlyInputs, EmbedsInputs, EmbedsPrompt,
                    EncoderDecoderInputs, ExplicitEncoderDecoderPrompt,
@@ -6,17 +7,6 @@
                    SingletonPrompt, TextPrompt, TokenInputs, TokensPrompt,
                    build_explicit_enc_dec_prompt, embeds_inputs,
                    to_enc_dec_tuple_list, token_inputs, zip_enc_dec_prompts)
-<<<<<<< HEAD
-from .registry import (DummyData, InputContext, InputProcessingContext,
-                       InputRegistry)
-
-INPUT_REGISTRY = InputRegistry()
-"""
-The global {class}`~InputRegistry` which is used by {class}`~vllm.LLMEngine`
-to dispatch data processing according to the target model.
-"""
-=======
->>>>>>> d00d6529
 
 __all__ = [
     "DataPrompt",
