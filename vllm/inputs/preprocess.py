# SPDX-License-Identifier: Apache-2.0

from collections.abc import Mapping
from typing import Any, Optional, Union, cast

from typing_extensions import assert_never

from vllm.config import ModelConfig
from vllm.logger import init_logger
from vllm.multimodal import MULTIMODAL_REGISTRY, MultiModalRegistry
from vllm.multimodal.cache import BaseMultiModalProcessorCache
from vllm.multimodal.inputs import (MultiModalDataDict, MultiModalEncDecInputs,
<<<<<<< HEAD
                                    MultiModalInputs)
from vllm.prompt_adapter.request import PromptAdapterRequest
=======
                                    MultiModalInputs, MultiModalUUIDDict)
from vllm.multimodal.processing import BaseMultiModalProcessor
>>>>>>> d00d6529
from vllm.transformers_utils.tokenizer import AnyTokenizer

from .data import (DecoderOnlyInputs, EmbedsInputs, EmbedsPrompt,
                   EncoderDecoderInputs, ProcessorInputs, PromptType,
                   SingletonInputs, SingletonPrompt, TextPrompt, TokenInputs,
                   TokensPrompt, embeds_inputs, token_inputs)
from .parse import is_explicit_encoder_decoder_prompt, parse_singleton_prompt

logger = init_logger(__name__)


class InputPreprocessor:

    def __init__(
        self,
        model_config: ModelConfig,
        tokenizer: Optional[AnyTokenizer],
        mm_registry: MultiModalRegistry = MULTIMODAL_REGISTRY,
        mm_processor_cache: Optional[BaseMultiModalProcessorCache] = None,
    ) -> None:
        super().__init__()

        self.model_config = model_config
        self.tokenizer = tokenizer
        self.mm_registry = mm_registry
        self.mm_processor_cache = mm_processor_cache

    def get_tokenizer(self) -> AnyTokenizer:
        if self.tokenizer is None:
            raise ValueError("You cannot pass text prompts when "
                             "`skip_tokenizer_init` is True")

        return self.tokenizer

    def get_bos_token_id(self) -> Optional[int]:
        if self.tokenizer is None:
            logger.warning("Using None for BOS token id because tokenizer "
                           "is not initialized")
            return None

        return self.tokenizer.bos_token_id

    def get_eos_token_id(self) -> Optional[int]:
        if self.tokenizer is None:
            logger.warning("Using None for EOS token id because tokenizer "
                           "is not initialized")
            return None

        return self.tokenizer.eos_token_id

    def get_decoder_start_token_id(self) -> Optional[int]:
        '''
        Obtain the decoder start token id employed by an encoder/decoder
        model. Returns None for non-encoder/decoder models or if the
        model config is unavailable.
        '''

        if not self.model_config.is_encoder_decoder:
            logger.warning_once(
                "Using None for decoder start token id because "
                "this is not an encoder/decoder model.")
            return None

        if (self.model_config is None or self.model_config.hf_config is None):
            logger.warning_once(
                "Using None for decoder start token id because "
                "model config is not available.")
            return None

        dec_start_token_id = getattr(self.model_config.hf_config,
                                     'decoder_start_token_id', None)
        if dec_start_token_id is None:
            logger.warning_once(
                "Falling back on <BOS> for decoder start token "
                "id because decoder start token id is not "
                "available.")
            dec_start_token_id = self.get_bos_token_id()

        return dec_start_token_id

    def _get_default_enc_dec_decoder_prompt(self) -> list[int]:
        '''
        Specifically for encoder/decoder models:
        generate a default decoder prompt for when
        the user specifies only the encoder prompt.

        Encoder/decoder models utilize the decoder
        prompt in different ways; as new models are
        added, it is intended that this function
        will be extended to produce differing
        default decoder prompts, depending on the
        model variety.

        Absent a special case, the default behavior
        of this method is to mirror the behavior of
        the HuggingFace (HF) GenerationMixin for a None
        decoder prompt, which is to employ a logit processor
        setting to force the first decoded token to be <BOS>.
        Here, this behavior is approximated by having the
        "default" decoder prompt be <BOS>.

        However, it is possible that in the future
        other models may have different or more
        complex logic for the default decoder prompt.
        This motivates having a special helper method
        for default decoder prompts.

        Returns:

        * prompt_token_ids
        '''

        bos_token_id = self.get_bos_token_id()
        assert bos_token_id is not None
        return [bos_token_id]

    def _prepare_decoder_input_ids_for_generation(
        self,
        decoder_input_ids: Optional[list[int]],
    ) -> list[int]:
        """
        Prepares `decoder_input_ids` for generation with encoder-decoder models.

        Based on:
        https://github.com/huggingface/transformers/blob/4037a2b5b1278736e566aec12e169100275545ea/src/transformers/generation/utils.py
        specifically,
        `GenerationMixin._prepare_decoder_input_ids_for_generation()`.

        Arguments:

        * decoder_input_ids: input token ids to preprocess

        Returns:

        * Processed token list
        """

        decoder_start_token_id = self.get_decoder_start_token_id()
        assert decoder_start_token_id is not None

        if decoder_input_ids is None:
            # no decoder prompt input ->
            # use decoder_start_token_id as decoder_input_ids
            decoder_input_ids = self._get_default_enc_dec_decoder_prompt()

        if (len(decoder_input_ids) == 0
                or decoder_input_ids[0] != decoder_start_token_id):
            decoder_input_ids = [decoder_start_token_id] + decoder_input_ids

        return decoder_input_ids

    def _apply_prompt_adapter(
        self,
        prompt_token_ids: list[int],
        prompt_adapter_request: Optional[PromptAdapterRequest],
    ) -> list[int]:
        if prompt_adapter_request:
            prompt_token_ids = (
                [0] * prompt_adapter_request.prompt_adapter_num_virtual_tokens
                + prompt_token_ids)

        return prompt_token_ids

    def _get_tokenization_kw(
        self,
        overrides: Optional[dict[str, Any]] = None,
    ) -> dict[str, Any]:
        kwargs = dict[str, Any]()

        if self.model_config.hf_config.model_type == "whisper":
            # For Whisper, special tokens should be provided by the user based
            # on the task and language of their request. Also needed to avoid
            # appending an EOS token to the prompt which disrupts generation.
            kwargs["add_special_tokens"] = False

        if overrides:
            kwargs.update(overrides)

        return kwargs

    def _tokenize_prompt(
        self,
        prompt: str,
        tokenization_kwargs: Optional[dict[str, Any]] = None,
    ) -> list[int]:
        """
        Apply the model's tokenizer to a text prompt, returning the
        corresponding token IDs.
        """
        tokenizer = self.get_tokenizer()
        tokenization_kwargs = self._get_tokenization_kw(tokenization_kwargs)

        encoder_config = self.model_config.encoder_config

        if encoder_config and encoder_config.get("do_lower_case", False):
            prompt = prompt.lower()

        return tokenizer.encode(prompt, **tokenization_kwargs)

<<<<<<< HEAD
    async def _tokenize_prompt_async(
        self,
        prompt: str,
        lora_request: Optional[LoRARequest],
        tokenization_kwargs: Optional[dict[str, Any]] = None,
    ) -> list[int]:
        """Async version of {meth}`_tokenize_prompt`."""
        tokenizer = self.get_tokenizer_group()
        tokenization_kwargs = self._get_tokenization_kw(tokenization_kwargs)

        return await tokenizer.encode_async(prompt=prompt,
                                            lora_request=lora_request,
                                            **tokenization_kwargs)

    def _get_mm_tokenizer(
        self,
        lora_request: Optional[LoRARequest],
    ) -> AnyTokenizer:
=======
    def _get_mm_tokenizer(self) -> AnyTokenizer:
>>>>>>> d00d6529
        # PrithviGeoSpatialMAE needs to be initialized without a tokenizer
        # while using also multi-modal input
        if not self.tokenizer:
            return cast(AnyTokenizer, object())  # Dummy

        tokenizer = self.get_tokenizer()
        return tokenizer

    def _get_mm_processor(self) -> BaseMultiModalProcessor:
        if not hasattr(self, "_mm_processor"):
            tokenizer = self._get_mm_tokenizer()

            self._mm_processor = self.mm_registry.create_processor(
                self.model_config,
                tokenizer=tokenizer,
                cache=self.mm_processor_cache,
            )

        return self._mm_processor

    def _process_multimodal(
        self,
        prompt: Union[str, list[int]],
        mm_data: MultiModalDataDict,
        mm_processor_kwargs: Optional[Mapping[str, object]],
<<<<<<< HEAD
        lora_request: Optional[LoRARequest],
        return_mm_hashes: bool = False,
=======
        tokenization_kwargs: Optional[dict[str, Any]] = None,
        *,
        mm_uuids: Optional[MultiModalUUIDDict] = None,
>>>>>>> d00d6529
    ) -> MultiModalInputs:
        """
        Apply the model's multi-modal processor to a multi-modal prompt,
        returning the corresponding token IDs and metadata.
        """
        mm_processor = self._get_mm_processor()

        if mm_processor_kwargs is None:
            mm_processor_kwargs = {}

<<<<<<< HEAD
        return mm_processor.apply(prompt, mm_data, mm_processor_kwargs,
                                  return_mm_hashes)

    async def _process_multimodal_async(
        self,
        prompt: Union[str, list[int]],
        mm_data: MultiModalDataDict,
        mm_processor_kwargs: Optional[Mapping[str, object]],
        lora_request: Optional[LoRARequest],
        return_mm_hashes: bool = False,
    ) -> MultiModalInputs:
        """Async version of {meth}`_process_multimodal`."""
        tokenizer = await self._get_mm_tokenizer_async(lora_request)
=======
        mm_input = mm_processor.apply(
            prompt,
            mm_data,
            hf_processor_mm_kwargs=mm_processor_kwargs,
            tokenization_kwargs=tokenization_kwargs,
            mm_uuids=mm_uuids,
        )
        mm_hashes = mm_input["mm_hashes"]
>>>>>>> d00d6529

        # Validate that all mm items have a string as their hash
        if not contains_only_strings(mm_hashes):
            raise ValueError(
                f"mm_hashes must contain only strings, got: {mm_hashes}. "
                "This is likely due to an incorrect custom implementation of "
                "MultiModalProcessor.apply method.")

<<<<<<< HEAD
        return mm_processor.apply(prompt, mm_data, mm_processor_kwargs,
                                  return_mm_hashes)
=======
        return mm_input
>>>>>>> d00d6529

    def _process_embeds(
        self,
        parsed_content: EmbedsPrompt,
    ) -> EmbedsInputs:
        if not self.model_config.enable_prompt_embeds:
            raise ValueError("You must set `--enable-prompt-embeds` to input "
                             "`prompt_embeds`.")

        prompt_embeds = parsed_content["prompt_embeds"]

        # prompt_embeds must be (seq_len, hidden_size), but if the user
        # passes in a batch of size 1, i.e. (1, seq_len, hidden_size),
        # we can unambiguously process the intent by squeezing the batch
        # dimension.
        if prompt_embeds.ndim == 3:
            prompt_embeds = prompt_embeds.squeeze(dim=0)

        if prompt_embeds.ndim != 2:
            raise ValueError(
                "prompt_embeds must be of shape (seq_len, hidden_size).")

        # Tensors must be on CPU for serialization between processes
        # in the MsgpackEncoder. Casting to CPU here ensures that there is no
        # hidden device transfer in the critical path of generation.
        prompt_embeds = prompt_embeds.cpu()

        return embeds_inputs(prompt_embeds=prompt_embeds,
                             cache_salt=parsed_content.get("cache_salt"))

    def _truncate_inputs(
            self,
            inputs: list[int],
            tokenization_kwargs: Optional[dict[str, Any]] = None) -> list[int]:

<<<<<<< HEAD
    def _process_tokens(
        self,
        parsed_content: TokensPrompt,
        lora_request: Optional[LoRARequest] = None,
        return_mm_hashes: bool = False,
    ) -> Union[TokenInputs, MultiModalInputs]:
        prompt_token_ids = parsed_content["prompt_token_ids"]
        token_type_ids = parsed_content.get("token_type_ids")

        inputs: Union[TokenInputs, MultiModalInputs]
        if multi_modal_data := parsed_content.get("multi_modal_data"):
            inputs = self._process_multimodal(
                prompt_token_ids,
                multi_modal_data,
                parsed_content.get("mm_processor_kwargs"),
                lora_request=lora_request,
                return_mm_hashes=return_mm_hashes,
            )
        else:
            inputs = token_inputs(
                prompt_token_ids=prompt_token_ids,
                token_type_ids=token_type_ids,
            )
=======
        if not tokenization_kwargs or "truncation" not in \
                tokenization_kwargs or self.tokenizer is None:
            return inputs
>>>>>>> d00d6529

        max_length = tokenization_kwargs["max_length"]

        if self.tokenizer.truncation_side == "left":
            return inputs[-max_length:]
        else:
            return inputs[:max_length]

    def _process_tokens(
        self,
        parsed_content: TokensPrompt,
<<<<<<< HEAD
        lora_request: Optional[LoRARequest] = None,
        return_mm_hashes: bool = False,
=======
        tokenization_kwargs: Optional[dict[str, Any]] = None,
        *,
        mm_uuids: Optional[MultiModalUUIDDict] = None,
>>>>>>> d00d6529
    ) -> Union[TokenInputs, MultiModalInputs]:
        prompt_token_ids = self._truncate_inputs(
            parsed_content["prompt_token_ids"], tokenization_kwargs)

        inputs: Union[TokenInputs, MultiModalInputs]
        if multi_modal_data := parsed_content.get("multi_modal_data"):
            inputs = self._process_multimodal(
                prompt_token_ids,
                multi_modal_data,
                parsed_content.get("mm_processor_kwargs"),
<<<<<<< HEAD
                lora_request=lora_request,
                return_mm_hashes=return_mm_hashes,
=======
                tokenization_kwargs=tokenization_kwargs,
                mm_uuids=mm_uuids,
>>>>>>> d00d6529
            )
        else:
            inputs = token_inputs(prompt_token_ids=prompt_token_ids)

        if cache_salt := parsed_content.get("cache_salt"):
            inputs["cache_salt"] = cache_salt

        return inputs

    def _process_text(
        self,
        parsed_content: TextPrompt,
        tokenization_kwargs: Optional[dict[str, Any]] = None,
        *,
        mm_uuids: Optional[MultiModalUUIDDict] = None,
    ) -> Union[TokenInputs, MultiModalInputs]:
        prompt_text = parsed_content["prompt"]

        inputs: Union[TokenInputs, MultiModalInputs]
        if multi_modal_data := parsed_content.get("multi_modal_data"):
            inputs = self._process_multimodal(
                prompt_text,
                multi_modal_data,
                parsed_content.get("mm_processor_kwargs"),
<<<<<<< HEAD
                lora_request=lora_request,
                return_mm_hashes=return_mm_hashes,
=======
                tokenization_kwargs=tokenization_kwargs,
                mm_uuids=mm_uuids,
>>>>>>> d00d6529
            )
        else:
            prompt_token_ids = self._tokenize_prompt(
                prompt_text,
<<<<<<< HEAD
                lora_request=lora_request,
                tokenization_kwargs=tokenization_kwargs,
            )
            inputs = token_inputs(
                prompt=prompt_text,
                prompt_token_ids=prompt_token_ids,
            )

        if cache_salt := parsed_content.get("cache_salt"):
            inputs["cache_salt"] = cache_salt

        return inputs

    async def _process_text_async(
        self,
        parsed_content: TextPrompt,
        tokenization_kwargs: Optional[dict[str, Any]] = None,
        lora_request: Optional[LoRARequest] = None,
        return_mm_hashes: bool = False,
    ) -> Union[TokenInputs, MultiModalInputs]:
        prompt_text = parsed_content["prompt"]

        inputs: Union[TokenInputs, MultiModalInputs]
        if multi_modal_data := parsed_content.get("multi_modal_data"):
            inputs = await self._process_multimodal_async(
                prompt_text,
                multi_modal_data,
                parsed_content.get("mm_processor_kwargs"),
                lora_request=lora_request,
                return_mm_hashes=return_mm_hashes,
            )
        else:
            prompt_token_ids = await self._tokenize_prompt_async(
                prompt_text,
                lora_request=lora_request,
=======
>>>>>>> d00d6529
                tokenization_kwargs=tokenization_kwargs,
            )
            inputs = token_inputs(
                prompt=prompt_text,
                prompt_token_ids=prompt_token_ids,
            )

        if cache_salt := parsed_content.get("cache_salt"):
            inputs["cache_salt"] = cache_salt

        return inputs

    def _prompt_to_llm_inputs(
        self,
        prompt: SingletonPrompt,
        tokenization_kwargs: Optional[dict[str, Any]] = None,
        *,
        mm_uuids: Optional[MultiModalUUIDDict] = None,
    ) -> SingletonInputs:
        """
        Extract the singleton inputs from a prompt.

        Arguments:

        * prompt: single encoder or decoder input prompt

        Returns:

        * {class}`SingletonInputs` instance
        """
        parsed = parse_singleton_prompt(prompt)

        if parsed["type"] == "embeds":
            return self._process_embeds(parsed["content"])
        if parsed["type"] == "tokens":
            return self._process_tokens(
                parsed["content"],
                mm_uuids=mm_uuids,
            )
        if parsed["type"] == "text":
            return self._process_text(
                parsed["content"],
                tokenization_kwargs=tokenization_kwargs,
                mm_uuids=mm_uuids,
            )
        if parsed["type"] == "str":
            return self._process_text(
                TextPrompt(prompt=parsed["content"]),
                tokenization_kwargs=tokenization_kwargs,
<<<<<<< HEAD
                lora_request=lora_request,
                return_mm_hashes=return_mm_hashes,
            )

        assert_never(parsed)

    async def _prompt_to_llm_inputs_async(
        self,
        prompt: SingletonPrompt,
        tokenization_kwargs: Optional[dict[str, Any]] = None,
        lora_request: Optional[LoRARequest] = None,
        return_mm_hashes: bool = False,
    ) -> SingletonInputs:
        """Async version of {meth}`_prompt_to_llm_inputs`."""
        parsed = parse_singleton_prompt(prompt)

        if parsed["type"] == "embeds":
            return await self._process_embeds_async(parsed["content"])
        if parsed["type"] == "tokens":
            return await self._process_tokens_async(
                parsed["content"],
                lora_request=lora_request,
                return_mm_hashes=return_mm_hashes,
            )
        if parsed["type"] == "text":
            return await self._process_text_async(
                parsed["content"],
                tokenization_kwargs=tokenization_kwargs,
                lora_request=lora_request,
                return_mm_hashes=return_mm_hashes,
            )
        if parsed["type"] == "str":
            return await self._process_text_async(
                TextPrompt(prompt=parsed["content"]),
                tokenization_kwargs=tokenization_kwargs,
                lora_request=lora_request,
                return_mm_hashes=return_mm_hashes,
=======
                mm_uuids=mm_uuids,
>>>>>>> d00d6529
            )

        assert_never(parsed)

    def _build_enc_dec_llm_inputs(
        self,
        encoder_inputs: SingletonInputs,
        decoder_inputs: Optional[SingletonInputs],
    ) -> EncoderDecoderInputs:
        if (encoder_inputs["type"] == "embeds"
                or decoder_inputs and decoder_inputs["type"] == "embeds"):
            raise ValueError("Embedding inputs are not supported for encoder-"
                             "decoder models")

        # Needed for mypy
        encoder_inputs = cast(Union[TokenInputs, MultiModalInputs],
                              encoder_inputs)
        decoder_inputs = cast(Optional[Union[TokenInputs, MultiModalInputs]],
                              decoder_inputs)

        if decoder_inputs is None:
            if self.model_config.hf_config.model_type == "whisper":
                # For Whisper models, the text prompt should go to the decoder.
                # If no explicit encoder/decoder inputs, then copy the prompt
                # from the encoder to the decoder. The encoder tokens are later
                # overridden by the audio features.
                dec_token_ids = encoder_inputs["prompt_token_ids"].copy()
            else:
                dec_token_ids = self._prepare_decoder_input_ids_for_generation(
                    None)
            decoder_inputs = token_inputs(dec_token_ids)
        else:
            if "multi_modal_data" in decoder_inputs:
                raise ValueError("Multi-modal decoder inputs of encoder-"
                                 "decoder models are not supported yet")

            dec_token_ids = self._prepare_decoder_input_ids_for_generation(
                decoder_inputs["prompt_token_ids"])
            decoder_inputs["prompt_token_ids"] = dec_token_ids

        return EncoderDecoderInputs(
            encoder=encoder_inputs,
            decoder=decoder_inputs,
        )

    def _split_enc_dec_mm_inputs(
        self,
        inputs: Union[SingletonInputs, MultiModalEncDecInputs],
        decoder_inputs_to_override: Optional[SingletonInputs] = None,
    ) -> tuple[SingletonInputs, SingletonInputs]:
        """
        For encoder/decoder models only:
        Separate Encoder/Decoder inputs from a MultiModalEncDecInputs
        """
        if (inputs["type"] == "embeds" or decoder_inputs_to_override
                and decoder_inputs_to_override["type"] == "embeds"):
            raise ValueError("Embedding inputs are not supported for encoder-"
                             "decoder models")

        # Needed for mypy
        inputs = cast(
            Union[TokenInputs, MultiModalInputs, MultiModalEncDecInputs],
            inputs,
        )
        decoder_inputs_to_override = cast(
            Optional[Union[TokenInputs, MultiModalInputs]],
            decoder_inputs_to_override,
        )

        encoder_inputs: SingletonInputs
        decoder_inputs: SingletonInputs

        if inputs["type"] == "multimodal":  # Multimodal data inputs
            if not ("encoder_prompt" in inputs
                    and "encoder_prompt_token_ids" in inputs):
                raise RuntimeError("You should register an encoder-decoder "
                                   "multi-modal processor for encoder-decoder "
                                   "models.")
            inputs = cast(MultiModalEncDecInputs, inputs)

            encoder_inputs = token_inputs(
                prompt=inputs["encoder_prompt"],
                prompt_token_ids=inputs["encoder_prompt_token_ids"],
            )

            decoder_prompt_inputs = decoder_inputs_to_override or inputs
            decoder_inputs = MultiModalInputs(
                type="multimodal",
                prompt=decoder_prompt_inputs.get("prompt", ""),
                prompt_token_ids=decoder_prompt_inputs["prompt_token_ids"],
                mm_kwargs=inputs["mm_kwargs"],
                mm_hashes=inputs["mm_hashes"],
                mm_placeholders=inputs["mm_placeholders"],
            )
            if cache_salt := inputs.get("cache_salt"):
                decoder_inputs["cache_salt"] = cache_salt

        elif inputs["type"] == "token":  # Text-only inputs
            encoder_inputs = token_inputs(prompt="", prompt_token_ids=[])
            decoder_inputs = decoder_inputs_to_override or inputs
        else:
            assert_never(inputs)  # type: ignore[arg-type]

        return encoder_inputs, decoder_inputs

    def _process_encoder_decoder_prompt(
        self,
        prompt: PromptType,
        tokenization_kwargs: Optional[dict[str, Any]] = None,
        *,
        mm_uuids: Optional[MultiModalUUIDDict] = None,
    ) -> EncoderDecoderInputs:
        """
        For encoder/decoder models only:
        Process an input prompt into an {class}`EncoderDecoderInputs` instance.

        There are two types of input prompts:
        singleton prompts which carry only the
        encoder prompt, and explicit encoder/decoder
        prompts which carry both the encoder and the
        decoder prompts as member variables.

        This function handles the following scenarios:
        * Singleton encoder prompt: extract encoder prompt
          token ids & infer default decoder prompt token ids
        * Explicit encoder/decoder prompt: extract encoder
          and decoder prompt token ids

        Note that for Explicit encoder/decoder prompts,
        each sub-prompt (encoder or decoder prompt) can
        have any possible singleton type; thus this
        method relies on helper functions to obtain
        token ids for the sub-prompts.

        Arguments:

        * prompt: an input prompt

        Returns:

        * {class}`EncoderDecoderInputs` instance
        """
        encoder_inputs: SingletonInputs
        decoder_inputs: Optional[SingletonInputs]

        if is_explicit_encoder_decoder_prompt(prompt):
            encoder_inputs = self._prompt_to_llm_inputs(
                prompt["encoder_prompt"],
                tokenization_kwargs=tokenization_kwargs,
                mm_uuids=mm_uuids,
            )
            if (decoder_input := prompt["decoder_prompt"]) is None:
                decoder_inputs = None
            else:
                decoder_inputs = self._prompt_to_llm_inputs(decoder_input)
            # For multimodal model, override decoder prompt from processor
            # with explicit decoder prompt.
            if self.model_config.is_multimodal_model:
                encoder_inputs, decoder_inputs = (
                    self._split_enc_dec_mm_inputs(encoder_inputs,
                                                  decoder_inputs))
        else:
            inputs = self._prompt_to_llm_inputs(
                prompt,
                tokenization_kwargs=tokenization_kwargs,
<<<<<<< HEAD
            )
            if self.model_config.is_multimodal_model:
                # Encoder-Decoder Multimodal model
                encoder_inputs, decoder_inputs = (
                    self._split_enc_dec_mm_inputs(inputs))
            else:
                encoder_inputs = inputs
                decoder_inputs = None

        return self._build_enc_dec_llm_inputs(encoder_inputs, decoder_inputs)

    async def _process_encoder_decoder_prompt_async(
        self,
        prompt: PromptType,
        tokenization_kwargs: Optional[dict[str, Any]] = None,
    ) -> EncoderDecoderInputs:
        """Async version of {meth}`_process_encoder_decoder_prompt`."""
        encoder_inputs: SingletonInputs
        decoder_inputs: Optional[SingletonInputs]

        if is_explicit_encoder_decoder_prompt(prompt):
            encoder_task = self._prompt_to_llm_inputs_async(
                prompt["encoder_prompt"],
                tokenization_kwargs=tokenization_kwargs,
            )

            if (decoder_input := prompt["decoder_prompt"]) is None:
                encoder_inputs = await encoder_task
                decoder_inputs = None
            else:
                decoder_task = self._prompt_to_llm_inputs_async(
                    decoder_input,
                    tokenization_kwargs=tokenization_kwargs,
                )

                encoder_inputs, decoder_inputs = await asyncio.gather(
                    encoder_task, decoder_task)

            # For multimodal model, override decoder prompt from processor
            # with explicit decoder prompt.
            if self.model_config.is_multimodal_model:
                encoder_inputs, decoder_inputs = (
                    self._split_enc_dec_mm_inputs(encoder_inputs,
                                                  decoder_inputs))
        else:
            inputs = await self._prompt_to_llm_inputs_async(
                prompt,
                tokenization_kwargs=tokenization_kwargs,
=======
                mm_uuids=mm_uuids,
>>>>>>> d00d6529
            )
            if self.model_config.is_multimodal_model:
                # Encoder-Decoder Multimodal model
                encoder_inputs, decoder_inputs = (
                    self._split_enc_dec_mm_inputs(inputs))
            else:
                encoder_inputs = inputs
                decoder_inputs = None

        return self._build_enc_dec_llm_inputs(encoder_inputs, decoder_inputs)

    def _build_decoder_only_llm_inputs(
        self,
        prompt_inputs: DecoderOnlyInputs,
        prompt_adapter_request: Optional[PromptAdapterRequest],
    ) -> DecoderOnlyInputs:
        if "prompt_token_ids" in prompt_inputs:
            prompt_inputs = cast(Union[TokenInputs, MultiModalInputs],
                                 prompt_inputs)  # Needed for mypy
            prompt_inputs["prompt_token_ids"] = self._apply_prompt_adapter(
                prompt_inputs["prompt_token_ids"],
                prompt_adapter_request=prompt_adapter_request,
            )

        return prompt_inputs

    def _process_decoder_only_prompt(
        self,
        prompt: SingletonPrompt,
        tokenization_kwargs: Optional[dict[str, Any]] = None,
<<<<<<< HEAD
        lora_request: Optional[LoRARequest] = None,
        prompt_adapter_request: Optional[PromptAdapterRequest] = None,
        return_mm_hashes: bool = False,
=======
        *,
        mm_uuids: Optional[MultiModalUUIDDict] = None,
>>>>>>> d00d6529
    ) -> DecoderOnlyInputs:
        """
        For decoder-only models:
        Process an input prompt into an {class}`DecoderOnlyInputs` instance.

        Arguments:

        * prompt: input prompt
<<<<<<< HEAD
        * lora_request
        * prompt_adapter_request
        * return_mm_hashes
=======
>>>>>>> d00d6529

        Returns:

        * {class}`DecoderOnlyInputs` instance
        """

        prompt_comps = self._prompt_to_llm_inputs(
            prompt,
            tokenization_kwargs=tokenization_kwargs,
<<<<<<< HEAD
            lora_request=lora_request,
            return_mm_hashes=return_mm_hashes,
        )

        return self._build_decoder_only_llm_inputs(
            prompt_comps,
            prompt_adapter_request=prompt_adapter_request,
        )

    async def _process_decoder_only_prompt_async(
        self,
        prompt: SingletonPrompt,
        tokenization_kwargs: Optional[dict[str, Any]] = None,
        lora_request: Optional[LoRARequest] = None,
        prompt_adapter_request: Optional[PromptAdapterRequest] = None,
        return_mm_hashes: bool = False,
    ) -> DecoderOnlyInputs:
        """Async version of {meth}`_process_decoder_only_prompt`."""
        prompt_comps = await self._prompt_to_llm_inputs_async(
            prompt,
            tokenization_kwargs=tokenization_kwargs,
            lora_request=lora_request,
            return_mm_hashes=return_mm_hashes,
=======
            mm_uuids=mm_uuids,
>>>>>>> d00d6529
        )

        return self._build_decoder_only_llm_inputs(
            prompt_comps,
            prompt_adapter_request=prompt_adapter_request,
        )

    def preprocess(
        self,
        prompt: PromptType,
        tokenization_kwargs: Optional[dict[str, Any]] = None,
<<<<<<< HEAD
        lora_request: Optional[LoRARequest] = None,
        prompt_adapter_request: Optional[PromptAdapterRequest] = None,
        return_mm_hashes: bool = False,
=======
        *,
        mm_uuids: Optional[MultiModalUUIDDict] = None,
>>>>>>> d00d6529
    ) -> ProcessorInputs:
        """Preprocess the input prompt."""
        if self.model_config.is_encoder_decoder:
            # Encoder-decoder model requires special mapping of
<<<<<<< HEAD
            # input prompts to encoder & decoder
            return self._process_encoder_decoder_prompt(prompt)
=======
            # input prompts to encoder & decoder.
            return self._process_encoder_decoder_prompt(
                prompt,
                tokenization_kwargs,
                mm_uuids=mm_uuids,
            )
>>>>>>> d00d6529

        if is_explicit_encoder_decoder_prompt(prompt):
            raise ValueError("Cannot pass encoder-decoder prompt "
                             "to decoder-only models")

        # Decoder-only operation
        return self._process_decoder_only_prompt(
            prompt,
            tokenization_kwargs=tokenization_kwargs,
<<<<<<< HEAD
            lora_request=lora_request,
            prompt_adapter_request=prompt_adapter_request,
            return_mm_hashes=return_mm_hashes,
        )

    async def preprocess_async(
        self,
        prompt: PromptType,
        tokenization_kwargs: Optional[dict[str, Any]] = None,
        lora_request: Optional[LoRARequest] = None,
        prompt_adapter_request: Optional[PromptAdapterRequest] = None,
        return_mm_hashes: bool = False,
    ) -> ProcessorInputs:
        """Async version of {meth}`preprocess`."""
        if self.model_config.is_encoder_decoder:
            assert not return_mm_hashes, (
                "Multimodal hashes for encoder-decoder models should not be ",
                "returned until they are supported on vLLM V1.")
            # Encoder-decoder model requires special mapping of
            # input prompts to encoder & decoder
            return await self._process_encoder_decoder_prompt_async(prompt)

        if is_explicit_encoder_decoder_prompt(prompt):
            raise ValueError("Cannot pass encoder-decoder prompt "
                             "to decoder-only models")

        # Decoder-only operation
        return await self._process_decoder_only_prompt_async(
            prompt,
            tokenization_kwargs=tokenization_kwargs,
            lora_request=lora_request,
            prompt_adapter_request=prompt_adapter_request,
            return_mm_hashes=return_mm_hashes,
        )
=======
            mm_uuids=mm_uuids,
        )

    def clear_cache(self) -> None:
        if self.mm_processor_cache is not None:
            self.mm_processor_cache.clear_cache()


# Helper function to validate that a nested dictionary contains
# only strings or list of strings as the leaf values.
def contains_only_strings(obj: object):
    if isinstance(obj, str):
        return True
    if isinstance(obj, list):
        return all(isinstance(x, str) for x in obj)
    if isinstance(obj, dict):
        return all(contains_only_strings(v) for v in obj.values())
    return False
>>>>>>> d00d6529
<|MERGE_RESOLUTION|>--- conflicted
+++ resolved
@@ -1,4 +1,5 @@
 # SPDX-License-Identifier: Apache-2.0
+# SPDX-FileCopyrightText: Copyright contributors to the vLLM project
 
 from collections.abc import Mapping
 from typing import Any, Optional, Union, cast
@@ -10,13 +11,8 @@
 from vllm.multimodal import MULTIMODAL_REGISTRY, MultiModalRegistry
 from vllm.multimodal.cache import BaseMultiModalProcessorCache
 from vllm.multimodal.inputs import (MultiModalDataDict, MultiModalEncDecInputs,
-<<<<<<< HEAD
-                                    MultiModalInputs)
-from vllm.prompt_adapter.request import PromptAdapterRequest
-=======
                                     MultiModalInputs, MultiModalUUIDDict)
 from vllm.multimodal.processing import BaseMultiModalProcessor
->>>>>>> d00d6529
 from vllm.transformers_utils.tokenizer import AnyTokenizer
 
 from .data import (DecoderOnlyInputs, EmbedsInputs, EmbedsPrompt,
@@ -68,11 +64,11 @@
         return self.tokenizer.eos_token_id
 
     def get_decoder_start_token_id(self) -> Optional[int]:
-        '''
+        """
         Obtain the decoder start token id employed by an encoder/decoder
         model. Returns None for non-encoder/decoder models or if the
         model config is unavailable.
-        '''
+        """
 
         if not self.model_config.is_encoder_decoder:
             logger.warning_once(
@@ -80,14 +76,14 @@
                 "this is not an encoder/decoder model.")
             return None
 
-        if (self.model_config is None or self.model_config.hf_config is None):
+        if self.model_config is None or self.model_config.hf_config is None:
             logger.warning_once(
                 "Using None for decoder start token id because "
                 "model config is not available.")
             return None
 
         dec_start_token_id = getattr(self.model_config.hf_config,
-                                     'decoder_start_token_id', None)
+                                     "decoder_start_token_id", None)
         if dec_start_token_id is None:
             logger.warning_once(
                 "Falling back on <BOS> for decoder start token "
@@ -98,7 +94,7 @@
         return dec_start_token_id
 
     def _get_default_enc_dec_decoder_prompt(self) -> list[int]:
-        '''
+        """
         Specifically for encoder/decoder models:
         generate a default decoder prompt for when
         the user specifies only the encoder prompt.
@@ -127,7 +123,7 @@
         Returns:
 
         * prompt_token_ids
-        '''
+        """
 
         bos_token_id = self.get_bos_token_id()
         assert bos_token_id is not None
@@ -167,18 +163,6 @@
             decoder_input_ids = [decoder_start_token_id] + decoder_input_ids
 
         return decoder_input_ids
-
-    def _apply_prompt_adapter(
-        self,
-        prompt_token_ids: list[int],
-        prompt_adapter_request: Optional[PromptAdapterRequest],
-    ) -> list[int]:
-        if prompt_adapter_request:
-            prompt_token_ids = (
-                [0] * prompt_adapter_request.prompt_adapter_num_virtual_tokens
-                + prompt_token_ids)
-
-        return prompt_token_ids
 
     def _get_tokenization_kw(
         self,
@@ -216,28 +200,7 @@
 
         return tokenizer.encode(prompt, **tokenization_kwargs)
 
-<<<<<<< HEAD
-    async def _tokenize_prompt_async(
-        self,
-        prompt: str,
-        lora_request: Optional[LoRARequest],
-        tokenization_kwargs: Optional[dict[str, Any]] = None,
-    ) -> list[int]:
-        """Async version of {meth}`_tokenize_prompt`."""
-        tokenizer = self.get_tokenizer_group()
-        tokenization_kwargs = self._get_tokenization_kw(tokenization_kwargs)
-
-        return await tokenizer.encode_async(prompt=prompt,
-                                            lora_request=lora_request,
-                                            **tokenization_kwargs)
-
-    def _get_mm_tokenizer(
-        self,
-        lora_request: Optional[LoRARequest],
-    ) -> AnyTokenizer:
-=======
     def _get_mm_tokenizer(self) -> AnyTokenizer:
->>>>>>> d00d6529
         # PrithviGeoSpatialMAE needs to be initialized without a tokenizer
         # while using also multi-modal input
         if not self.tokenizer:
@@ -263,14 +226,9 @@
         prompt: Union[str, list[int]],
         mm_data: MultiModalDataDict,
         mm_processor_kwargs: Optional[Mapping[str, object]],
-<<<<<<< HEAD
-        lora_request: Optional[LoRARequest],
-        return_mm_hashes: bool = False,
-=======
         tokenization_kwargs: Optional[dict[str, Any]] = None,
         *,
         mm_uuids: Optional[MultiModalUUIDDict] = None,
->>>>>>> d00d6529
     ) -> MultiModalInputs:
         """
         Apply the model's multi-modal processor to a multi-modal prompt,
@@ -281,21 +239,6 @@
         if mm_processor_kwargs is None:
             mm_processor_kwargs = {}
 
-<<<<<<< HEAD
-        return mm_processor.apply(prompt, mm_data, mm_processor_kwargs,
-                                  return_mm_hashes)
-
-    async def _process_multimodal_async(
-        self,
-        prompt: Union[str, list[int]],
-        mm_data: MultiModalDataDict,
-        mm_processor_kwargs: Optional[Mapping[str, object]],
-        lora_request: Optional[LoRARequest],
-        return_mm_hashes: bool = False,
-    ) -> MultiModalInputs:
-        """Async version of {meth}`_process_multimodal`."""
-        tokenizer = await self._get_mm_tokenizer_async(lora_request)
-=======
         mm_input = mm_processor.apply(
             prompt,
             mm_data,
@@ -304,7 +247,6 @@
             mm_uuids=mm_uuids,
         )
         mm_hashes = mm_input["mm_hashes"]
->>>>>>> d00d6529
 
         # Validate that all mm items have a string as their hash
         if not contains_only_strings(mm_hashes):
@@ -313,12 +255,7 @@
                 "This is likely due to an incorrect custom implementation of "
                 "MultiModalProcessor.apply method.")
 
-<<<<<<< HEAD
-        return mm_processor.apply(prompt, mm_data, mm_processor_kwargs,
-                                  return_mm_hashes)
-=======
         return mm_input
->>>>>>> d00d6529
 
     def _process_embeds(
         self,
@@ -354,15 +291,26 @@
             inputs: list[int],
             tokenization_kwargs: Optional[dict[str, Any]] = None) -> list[int]:
 
-<<<<<<< HEAD
+        if not tokenization_kwargs or "truncation" not in \
+                tokenization_kwargs or self.tokenizer is None:
+            return inputs
+
+        max_length = tokenization_kwargs["max_length"]
+
+        if self.tokenizer.truncation_side == "left":
+            return inputs[-max_length:]
+        else:
+            return inputs[:max_length]
+
     def _process_tokens(
         self,
         parsed_content: TokensPrompt,
-        lora_request: Optional[LoRARequest] = None,
-        return_mm_hashes: bool = False,
+        tokenization_kwargs: Optional[dict[str, Any]] = None,
+        *,
+        mm_uuids: Optional[MultiModalUUIDDict] = None,
     ) -> Union[TokenInputs, MultiModalInputs]:
-        prompt_token_ids = parsed_content["prompt_token_ids"]
-        token_type_ids = parsed_content.get("token_type_ids")
+        prompt_token_ids = self._truncate_inputs(
+            parsed_content["prompt_token_ids"], tokenization_kwargs)
 
         inputs: Union[TokenInputs, MultiModalInputs]
         if multi_modal_data := parsed_content.get("multi_modal_data"):
@@ -370,55 +318,8 @@
                 prompt_token_ids,
                 multi_modal_data,
                 parsed_content.get("mm_processor_kwargs"),
-                lora_request=lora_request,
-                return_mm_hashes=return_mm_hashes,
-            )
-        else:
-            inputs = token_inputs(
-                prompt_token_ids=prompt_token_ids,
-                token_type_ids=token_type_ids,
-            )
-=======
-        if not tokenization_kwargs or "truncation" not in \
-                tokenization_kwargs or self.tokenizer is None:
-            return inputs
->>>>>>> d00d6529
-
-        max_length = tokenization_kwargs["max_length"]
-
-        if self.tokenizer.truncation_side == "left":
-            return inputs[-max_length:]
-        else:
-            return inputs[:max_length]
-
-    def _process_tokens(
-        self,
-        parsed_content: TokensPrompt,
-<<<<<<< HEAD
-        lora_request: Optional[LoRARequest] = None,
-        return_mm_hashes: bool = False,
-=======
-        tokenization_kwargs: Optional[dict[str, Any]] = None,
-        *,
-        mm_uuids: Optional[MultiModalUUIDDict] = None,
->>>>>>> d00d6529
-    ) -> Union[TokenInputs, MultiModalInputs]:
-        prompt_token_ids = self._truncate_inputs(
-            parsed_content["prompt_token_ids"], tokenization_kwargs)
-
-        inputs: Union[TokenInputs, MultiModalInputs]
-        if multi_modal_data := parsed_content.get("multi_modal_data"):
-            inputs = self._process_multimodal(
-                prompt_token_ids,
-                multi_modal_data,
-                parsed_content.get("mm_processor_kwargs"),
-<<<<<<< HEAD
-                lora_request=lora_request,
-                return_mm_hashes=return_mm_hashes,
-=======
                 tokenization_kwargs=tokenization_kwargs,
                 mm_uuids=mm_uuids,
->>>>>>> d00d6529
             )
         else:
             inputs = token_inputs(prompt_token_ids=prompt_token_ids)
@@ -443,19 +344,12 @@
                 prompt_text,
                 multi_modal_data,
                 parsed_content.get("mm_processor_kwargs"),
-<<<<<<< HEAD
-                lora_request=lora_request,
-                return_mm_hashes=return_mm_hashes,
-=======
                 tokenization_kwargs=tokenization_kwargs,
                 mm_uuids=mm_uuids,
->>>>>>> d00d6529
             )
         else:
             prompt_token_ids = self._tokenize_prompt(
                 prompt_text,
-<<<<<<< HEAD
-                lora_request=lora_request,
                 tokenization_kwargs=tokenization_kwargs,
             )
             inputs = token_inputs(
@@ -468,42 +362,6 @@
 
         return inputs
 
-    async def _process_text_async(
-        self,
-        parsed_content: TextPrompt,
-        tokenization_kwargs: Optional[dict[str, Any]] = None,
-        lora_request: Optional[LoRARequest] = None,
-        return_mm_hashes: bool = False,
-    ) -> Union[TokenInputs, MultiModalInputs]:
-        prompt_text = parsed_content["prompt"]
-
-        inputs: Union[TokenInputs, MultiModalInputs]
-        if multi_modal_data := parsed_content.get("multi_modal_data"):
-            inputs = await self._process_multimodal_async(
-                prompt_text,
-                multi_modal_data,
-                parsed_content.get("mm_processor_kwargs"),
-                lora_request=lora_request,
-                return_mm_hashes=return_mm_hashes,
-            )
-        else:
-            prompt_token_ids = await self._tokenize_prompt_async(
-                prompt_text,
-                lora_request=lora_request,
-=======
->>>>>>> d00d6529
-                tokenization_kwargs=tokenization_kwargs,
-            )
-            inputs = token_inputs(
-                prompt=prompt_text,
-                prompt_token_ids=prompt_token_ids,
-            )
-
-        if cache_salt := parsed_content.get("cache_salt"):
-            inputs["cache_salt"] = cache_salt
-
-        return inputs
-
     def _prompt_to_llm_inputs(
         self,
         prompt: SingletonPrompt,
@@ -520,7 +378,7 @@
 
         Returns:
 
-        * {class}`SingletonInputs` instance
+        * [`SingletonInputs`][vllm.inputs.data.SingletonInputs] instance
         """
         parsed = parse_singleton_prompt(prompt)
 
@@ -541,47 +399,7 @@
             return self._process_text(
                 TextPrompt(prompt=parsed["content"]),
                 tokenization_kwargs=tokenization_kwargs,
-<<<<<<< HEAD
-                lora_request=lora_request,
-                return_mm_hashes=return_mm_hashes,
-            )
-
-        assert_never(parsed)
-
-    async def _prompt_to_llm_inputs_async(
-        self,
-        prompt: SingletonPrompt,
-        tokenization_kwargs: Optional[dict[str, Any]] = None,
-        lora_request: Optional[LoRARequest] = None,
-        return_mm_hashes: bool = False,
-    ) -> SingletonInputs:
-        """Async version of {meth}`_prompt_to_llm_inputs`."""
-        parsed = parse_singleton_prompt(prompt)
-
-        if parsed["type"] == "embeds":
-            return await self._process_embeds_async(parsed["content"])
-        if parsed["type"] == "tokens":
-            return await self._process_tokens_async(
-                parsed["content"],
-                lora_request=lora_request,
-                return_mm_hashes=return_mm_hashes,
-            )
-        if parsed["type"] == "text":
-            return await self._process_text_async(
-                parsed["content"],
-                tokenization_kwargs=tokenization_kwargs,
-                lora_request=lora_request,
-                return_mm_hashes=return_mm_hashes,
-            )
-        if parsed["type"] == "str":
-            return await self._process_text_async(
-                TextPrompt(prompt=parsed["content"]),
-                tokenization_kwargs=tokenization_kwargs,
-                lora_request=lora_request,
-                return_mm_hashes=return_mm_hashes,
-=======
-                mm_uuids=mm_uuids,
->>>>>>> d00d6529
+                mm_uuids=mm_uuids,
             )
 
         assert_never(parsed)
@@ -696,7 +514,9 @@
     ) -> EncoderDecoderInputs:
         """
         For encoder/decoder models only:
-        Process an input prompt into an {class}`EncoderDecoderInputs` instance.
+        Process an input prompt into an
+        [`EncoderDecoderInputs`][vllm.inputs.data.EncoderDecoderInputs]
+        instance.
 
         There are two types of input prompts:
         singleton prompts which carry only the
@@ -722,7 +542,8 @@
 
         Returns:
 
-        * {class}`EncoderDecoderInputs` instance
+        * [`EncoderDecoderInputs`][vllm.inputs.data.EncoderDecoderInputs]
+          instance
         """
         encoder_inputs: SingletonInputs
         decoder_inputs: Optional[SingletonInputs]
@@ -747,7 +568,7 @@
             inputs = self._prompt_to_llm_inputs(
                 prompt,
                 tokenization_kwargs=tokenization_kwargs,
-<<<<<<< HEAD
+                mm_uuids=mm_uuids,
             )
             if self.model_config.is_multimodal_model:
                 # Encoder-Decoder Multimodal model
@@ -759,69 +580,13 @@
 
         return self._build_enc_dec_llm_inputs(encoder_inputs, decoder_inputs)
 
-    async def _process_encoder_decoder_prompt_async(
-        self,
-        prompt: PromptType,
-        tokenization_kwargs: Optional[dict[str, Any]] = None,
-    ) -> EncoderDecoderInputs:
-        """Async version of {meth}`_process_encoder_decoder_prompt`."""
-        encoder_inputs: SingletonInputs
-        decoder_inputs: Optional[SingletonInputs]
-
-        if is_explicit_encoder_decoder_prompt(prompt):
-            encoder_task = self._prompt_to_llm_inputs_async(
-                prompt["encoder_prompt"],
-                tokenization_kwargs=tokenization_kwargs,
-            )
-
-            if (decoder_input := prompt["decoder_prompt"]) is None:
-                encoder_inputs = await encoder_task
-                decoder_inputs = None
-            else:
-                decoder_task = self._prompt_to_llm_inputs_async(
-                    decoder_input,
-                    tokenization_kwargs=tokenization_kwargs,
-                )
-
-                encoder_inputs, decoder_inputs = await asyncio.gather(
-                    encoder_task, decoder_task)
-
-            # For multimodal model, override decoder prompt from processor
-            # with explicit decoder prompt.
-            if self.model_config.is_multimodal_model:
-                encoder_inputs, decoder_inputs = (
-                    self._split_enc_dec_mm_inputs(encoder_inputs,
-                                                  decoder_inputs))
-        else:
-            inputs = await self._prompt_to_llm_inputs_async(
-                prompt,
-                tokenization_kwargs=tokenization_kwargs,
-=======
-                mm_uuids=mm_uuids,
->>>>>>> d00d6529
-            )
-            if self.model_config.is_multimodal_model:
-                # Encoder-Decoder Multimodal model
-                encoder_inputs, decoder_inputs = (
-                    self._split_enc_dec_mm_inputs(inputs))
-            else:
-                encoder_inputs = inputs
-                decoder_inputs = None
-
-        return self._build_enc_dec_llm_inputs(encoder_inputs, decoder_inputs)
-
     def _build_decoder_only_llm_inputs(
         self,
         prompt_inputs: DecoderOnlyInputs,
-        prompt_adapter_request: Optional[PromptAdapterRequest],
     ) -> DecoderOnlyInputs:
         if "prompt_token_ids" in prompt_inputs:
             prompt_inputs = cast(Union[TokenInputs, MultiModalInputs],
                                  prompt_inputs)  # Needed for mypy
-            prompt_inputs["prompt_token_ids"] = self._apply_prompt_adapter(
-                prompt_inputs["prompt_token_ids"],
-                prompt_adapter_request=prompt_adapter_request,
-            )
 
         return prompt_inputs
 
@@ -829,98 +594,47 @@
         self,
         prompt: SingletonPrompt,
         tokenization_kwargs: Optional[dict[str, Any]] = None,
-<<<<<<< HEAD
-        lora_request: Optional[LoRARequest] = None,
-        prompt_adapter_request: Optional[PromptAdapterRequest] = None,
-        return_mm_hashes: bool = False,
-=======
         *,
         mm_uuids: Optional[MultiModalUUIDDict] = None,
->>>>>>> d00d6529
     ) -> DecoderOnlyInputs:
         """
         For decoder-only models:
-        Process an input prompt into an {class}`DecoderOnlyInputs` instance.
+        Process an input prompt into a
+        [`DecoderOnlyInputs`][vllm.inputs.data.DecoderOnlyInputs] instance.
 
         Arguments:
 
         * prompt: input prompt
-<<<<<<< HEAD
-        * lora_request
-        * prompt_adapter_request
-        * return_mm_hashes
-=======
->>>>>>> d00d6529
 
         Returns:
 
-        * {class}`DecoderOnlyInputs` instance
+        * [`DecoderOnlyInputs`][vllm.inputs.data.DecoderOnlyInputs] instance
         """
 
         prompt_comps = self._prompt_to_llm_inputs(
             prompt,
             tokenization_kwargs=tokenization_kwargs,
-<<<<<<< HEAD
-            lora_request=lora_request,
-            return_mm_hashes=return_mm_hashes,
+            mm_uuids=mm_uuids,
         )
 
-        return self._build_decoder_only_llm_inputs(
-            prompt_comps,
-            prompt_adapter_request=prompt_adapter_request,
-        )
-
-    async def _process_decoder_only_prompt_async(
-        self,
-        prompt: SingletonPrompt,
-        tokenization_kwargs: Optional[dict[str, Any]] = None,
-        lora_request: Optional[LoRARequest] = None,
-        prompt_adapter_request: Optional[PromptAdapterRequest] = None,
-        return_mm_hashes: bool = False,
-    ) -> DecoderOnlyInputs:
-        """Async version of {meth}`_process_decoder_only_prompt`."""
-        prompt_comps = await self._prompt_to_llm_inputs_async(
-            prompt,
-            tokenization_kwargs=tokenization_kwargs,
-            lora_request=lora_request,
-            return_mm_hashes=return_mm_hashes,
-=======
-            mm_uuids=mm_uuids,
->>>>>>> d00d6529
-        )
-
-        return self._build_decoder_only_llm_inputs(
-            prompt_comps,
-            prompt_adapter_request=prompt_adapter_request,
-        )
+        return self._build_decoder_only_llm_inputs(prompt_comps)
 
     def preprocess(
         self,
         prompt: PromptType,
         tokenization_kwargs: Optional[dict[str, Any]] = None,
-<<<<<<< HEAD
-        lora_request: Optional[LoRARequest] = None,
-        prompt_adapter_request: Optional[PromptAdapterRequest] = None,
-        return_mm_hashes: bool = False,
-=======
         *,
         mm_uuids: Optional[MultiModalUUIDDict] = None,
->>>>>>> d00d6529
     ) -> ProcessorInputs:
         """Preprocess the input prompt."""
         if self.model_config.is_encoder_decoder:
             # Encoder-decoder model requires special mapping of
-<<<<<<< HEAD
-            # input prompts to encoder & decoder
-            return self._process_encoder_decoder_prompt(prompt)
-=======
             # input prompts to encoder & decoder.
             return self._process_encoder_decoder_prompt(
                 prompt,
                 tokenization_kwargs,
                 mm_uuids=mm_uuids,
             )
->>>>>>> d00d6529
 
         if is_explicit_encoder_decoder_prompt(prompt):
             raise ValueError("Cannot pass encoder-decoder prompt "
@@ -930,42 +644,6 @@
         return self._process_decoder_only_prompt(
             prompt,
             tokenization_kwargs=tokenization_kwargs,
-<<<<<<< HEAD
-            lora_request=lora_request,
-            prompt_adapter_request=prompt_adapter_request,
-            return_mm_hashes=return_mm_hashes,
-        )
-
-    async def preprocess_async(
-        self,
-        prompt: PromptType,
-        tokenization_kwargs: Optional[dict[str, Any]] = None,
-        lora_request: Optional[LoRARequest] = None,
-        prompt_adapter_request: Optional[PromptAdapterRequest] = None,
-        return_mm_hashes: bool = False,
-    ) -> ProcessorInputs:
-        """Async version of {meth}`preprocess`."""
-        if self.model_config.is_encoder_decoder:
-            assert not return_mm_hashes, (
-                "Multimodal hashes for encoder-decoder models should not be ",
-                "returned until they are supported on vLLM V1.")
-            # Encoder-decoder model requires special mapping of
-            # input prompts to encoder & decoder
-            return await self._process_encoder_decoder_prompt_async(prompt)
-
-        if is_explicit_encoder_decoder_prompt(prompt):
-            raise ValueError("Cannot pass encoder-decoder prompt "
-                             "to decoder-only models")
-
-        # Decoder-only operation
-        return await self._process_decoder_only_prompt_async(
-            prompt,
-            tokenization_kwargs=tokenization_kwargs,
-            lora_request=lora_request,
-            prompt_adapter_request=prompt_adapter_request,
-            return_mm_hashes=return_mm_hashes,
-        )
-=======
             mm_uuids=mm_uuids,
         )
 
@@ -983,5 +661,4 @@
         return all(isinstance(x, str) for x in obj)
     if isinstance(obj, dict):
         return all(contains_only_strings(v) for v in obj.values())
-    return False
->>>>>>> d00d6529
+    return False