# SPDX-License-Identifier: Apache-2.0

import os
import sys
from importlib.util import find_spec
from typing import TYPE_CHECKING, Optional

import psutil
import torch

from vllm.logger import init_logger

from .interface import Platform, PlatformEnum, _Backend

logger = init_logger(__name__)

if TYPE_CHECKING:
    from vllm.config import VllmConfig
else:
    VllmConfig = None


class CpuPlatform(Platform):
    _enum = PlatformEnum.CPU
    device_name: str = "cpu"
    device_type: str = "cpu"
    dispatch_key: str = "CPU"
<<<<<<< HEAD
=======
    dist_backend: str = "gloo"
    device_control_env_var = "CPU_VISIBLE_MEMORY_NODES"

    @property
    def supported_dtypes(self) -> list[torch.dtype]:
        if self.get_cpu_architecture() == CpuArchEnum.POWERPC:
            return [torch.bfloat16, torch.float32]
        elif (self.get_cpu_architecture() == CpuArchEnum.ARM
              and sys.platform.startswith("darwin")):
            if (subprocess.check_output(
                ["sysctl -n hw.optional.arm.FEAT_BF16"],
                    shell=True).strip() == b"1"):
                return [torch.bfloat16, torch.float16, torch.float32]
            return [torch.float16, torch.float32]
        # x86/aarch64 CPU has supported both bf16 and fp16 natively.
        return [torch.bfloat16, torch.float16, torch.float32]
>>>>>>> d00d6529

    @classmethod
    def get_device_name(cls, device_id: int = 0) -> str:
        return "cpu"

    @classmethod
    def get_attn_backend_cls(cls, selected_backend: _Backend, head_size: int,
                             dtype: torch.dtype, kv_cache_dtype: Optional[str],
                             block_size: int, use_v1: bool, use_mla: bool,
                             has_sink: bool, use_sparse: bool) -> str:
        if selected_backend and selected_backend != _Backend.TORCH_SDPA:
            logger.info("Cannot use %s backend on CPU.", selected_backend)
        if use_mla:
<<<<<<< HEAD
            logger.info("Using CPU MLA backend.")
            return "vllm.attention.backends.cpu_mla.CPUMLABackend"
=======
            raise NotImplementedError("MLA is not supported on CPU.")
        if use_sparse:
            raise NotImplementedError(
                "Sparse Attention is not supported on CPU.")
>>>>>>> d00d6529
        logger.info("Using Torch SDPA backend.")
        return "vllm.attention.backends.torch_sdpa.TorchSDPABackend"

    @classmethod
    def get_device_total_memory(cls, device_id: int = 0) -> int:
        return psutil.virtual_memory().total

    @classmethod
    def inference_mode(cls):
        return torch.no_grad()

    @classmethod
    def check_and_update_config(cls, vllm_config: VllmConfig) -> None:
        import vllm.envs as envs
        from vllm.utils import GiB_bytes
        model_config = vllm_config.model_config
        # Reminder: Please update docs/source/features/compatibility_matrix.md
        # If the feature combo become valid
        if not model_config.enforce_eager:
            model_config.enforce_eager = True

        cache_config = vllm_config.cache_config

        ipex_available = find_spec("intel_extension_for_pytorch") is not None

        if cache_config and cache_config.block_size is None:
            cache_config.block_size = 128 if ipex_available else 16

        if not ipex_available and cache_config.block_size != 16:
            raise RuntimeError(
                f"--block-size={cache_config.block_size} requires"
                " intel_extension_for_pytorch")

        scheduler_config = vllm_config.scheduler_config
        if ((scheduler_config.chunked_prefill_enabled
             or cache_config.enable_prefix_caching)
                and cache_config.cache_dtype != "auto"):
            raise RuntimeError("Chunked-prefill and prefix-cache on the CPU "
                               "backend is not compatible with FP8 KV cache.")

        if cache_config.cache_dtype == "fp8_e4m3":
            cache_config.cache_dtype = "fp8_e5m2"
            logger.warning(
                "CPU backend doesn't support fp8_e4m3 KV cache type, "
                "cast to fp8_e5m2.")

        if (cache_config.cache_dtype != "auto"
                and model_config.dtype == torch.half):
            logger.warning("FP8 KV cache on the CPU backend only does not"
                           " support fp16 for now, cast to bf16.")
            model_config.dtype = torch.bfloat16

        kv_cache_space = envs.VLLM_CPU_KVCACHE_SPACE

        if kv_cache_space >= 0:
            if kv_cache_space == 0:
                cache_config.cpu_kvcache_space_bytes = 4 * GiB_bytes  # type: ignore
                logger.warning(
                    "Environment variable VLLM_CPU_KVCACHE_SPACE (GiB) "
                    "for CPU backend is not set, using 4 by default.")
            else:
                cache_config.cpu_kvcache_space_bytes = kv_cache_space * GiB_bytes  # type: ignore # noqa
        else:
            raise RuntimeError(
                "Invalid environment variable VLLM_CPU_KVCACHE_SPACE"
                f" {kv_cache_space}, expect a positive integer value.")

        parallel_config = vllm_config.parallel_config
        if (parallel_config.distributed_executor_backend is not None
                and parallel_config.distributed_executor_backend != "mp"):
            logger.warning(("%s is not supported on CPU, fallback to mp "
                            "distributed executor backend."),
                           parallel_config.distributed_executor_backend)
            parallel_config.distributed_executor_backend = "mp"
        if parallel_config.worker_cls == "auto":
<<<<<<< HEAD
            if vllm_config.speculative_config:
                parallel_config.worker_cls = \
                    "vllm.spec_decode.spec_decode_worker.create_spec_worker"
                parallel_config.sd_worker_cls = \
                    "vllm.worker.cpu_worker.CPUWorker"
=======
            parallel_config.worker_cls = "vllm.v1.worker.cpu_worker.CPUWorker"
        # Disable DBO
        if parallel_config.enable_dbo:
            logger.warning(
                "Dual-Batch Overlap is not supported on CPU, disabled.")
            parallel_config.enable_dbo = False

        # Note: workaround for v1 gpu_model_runner
        from vllm.config import CompilationLevel
        vllm_config.compilation_config.cudagraph_capture_sizes = []

        compilation_config = vllm_config.compilation_config
        if vllm_config.compilation_config.level == CompilationLevel.PIECEWISE:

            # Note: vLLM V1 is using PIECEWISE level compilation, which will
            # take time to compile kernels just-in-time with the inductor
            # backend. For CPU CI tests, most of them are executed fast and
            # compilations consume too much time, even with torch compile
            # cache. So use VLLM_CPU_CI_ENV to indicate the CI environment,
            # and just execute model with dynamo + eager mode to save time.
            # VLLM_CPU_CI_ENV is only used as an internal variable.
            if os.environ.get("VLLM_CPU_CI_ENV", "0") != "0":
                backend = "eager"
>>>>>>> d00d6529
            else:
                parallel_config.worker_cls = "vllm.worker.cpu_worker.CPUWorker"

        assert vllm_config.device_config.device_type == "cpu"

        #
        # Environment variables for CPU executor
        #

        # Set default threads num for OpenMP parallel
        os.environ["OMP_NUM_THREADS"] = str(torch.get_num_threads())

        # Disable torch async compiling which won't work with daemonic processes
        os.environ["TORCHINDUCTOR_COMPILE_THREADS"] = "1"

        # Intel OpenMP setting
        ld_prealod_str = os.getenv("LD_PRELOAD", "")
        if "libiomp5.so" in ld_prealod_str:
            # The time(milliseconds) that a thread should wait after
            # completing the execution of a parallel region, before sleeping.
            os.environ['KMP_BLOCKTIME'] = "1"
            # Prevents the CPU to run into low performance state
            os.environ['KMP_TPAUSE'] = "0"
            # Provides fine granularity parallelism
            os.environ['KMP_FORKJOIN_BARRIER_PATTERN'] = "dist,dist"
            os.environ['KMP_PLAIN_BARRIER_PATTERN'] = "dist,dist"
            os.environ['KMP_REDUCTION_BARRIER_PATTERN'] = "dist,dist"

        # To hint IPEX uses shared memory based AllReduce
        os.environ["LOCAL_WORLD_SIZE"] = str(
            vllm_config.parallel_config.tensor_parallel_size)
<<<<<<< HEAD
        if sys.platform == "darwin" and \
                envs.VLLM_WORKER_MULTIPROC_METHOD == "fork":
            if os.environ.get('VLLM_WORKER_MULTIPROC_METHOD', None) is None:
                logger.warning(
                    "Default to spawn method on MacOS. If this is not desired,"
                    " set VLLM_WORKER_MULTIPROC_METHOD to fork explicitly.")
                os.environ['VLLM_WORKER_MULTIPROC_METHOD'] = 'spawn'
=======

        if model_config is not None and model_config.use_mla:
            logger.info(
                "MLA is enabled on a non-GPU platform; forcing chunked "
                "prefill and prefix caching to be disabled.")
            vllm_config.scheduler_config.enable_chunked_prefill = False
            vllm_config.scheduler_config.chunked_prefill_enabled = False
            vllm_config.scheduler_config.max_num_batched_tokens = max(
                vllm_config.scheduler_config.max_model_len,
                DEFAULT_MAX_NUM_BATCHED_TOKENS)

    @classmethod
    def get_allowed_cpu_core_node_list(
            cls) -> tuple[list[int], list[LogicalCPUInfo]]:
        assert platform.system() == "Linux"

        # Init LogicalCPUInfo from lscpu
        lscpu_output = subprocess.check_output("lscpu -J -e=CPU,CORE,NODE",
                                               shell=True,
                                               text=True)
        logical_cpu_list: list[LogicalCPUInfo] = json.loads(
            lscpu_output, object_hook=LogicalCPUInfo.json_decoder)['cpus']

        # Filter CPUs with invalid attributes
        logical_cpu_list = [
            x for x in logical_cpu_list
            if -1 not in (x.id, x.physical_core, x.numa_node)
        ]

        # Filter allowed CPUs
        allowed_cpu_id_list = os.sched_getaffinity(0)
        logical_cpu_list = [
            x for x in logical_cpu_list if x.id in allowed_cpu_id_list
        ]

        # Get allowed NUMA nodes
        allowed_numa_nodes = set()
        for x in logical_cpu_list:
            allowed_numa_nodes.add(x.numa_node)  # type: ignore
        allowed_numa_nodes_list = sorted(allowed_numa_nodes)

        env_key = CpuPlatform.device_control_env_var
        if (env_key in os.environ and os.environ[env_key] != ""):
            visible_nodes = [int(s) for s in os.environ[env_key].split(',')]
            allowed_numa_nodes_list = [
                x for x in visible_nodes if x in allowed_cpu_id_list
            ]

        return allowed_numa_nodes_list, logical_cpu_list
>>>>>>> d00d6529

    @classmethod
    def is_pin_memory_available(cls) -> bool:
        logger.warning("Pin memory is not supported on CPU.")
        return False

    @classmethod
    def get_punica_wrapper(cls) -> str:
        return "vllm.lora.punica_wrapper.punica_cpu.PunicaWrapperCPU"

    @classmethod
    def get_device_communicator_cls(cls) -> str:
        """
        Get device specific communicator class for distributed communication.
        """
<<<<<<< HEAD
        return "vllm.distributed.device_communicators.cpu_communicator.CpuCommunicator"  # noqa
=======
        return "vllm.distributed.device_communicators.cpu_communicator.CpuCommunicator"  # noqa

    @classmethod
    def supports_structured_output(cls) -> bool:
        return True

    @classmethod
    def opaque_attention_op(cls) -> bool:
        return True

    @classmethod
    def support_hybrid_kv_cache(cls) -> bool:
        return True
>>>>>>> d00d6529
<|MERGE_RESOLUTION|>--- conflicted
+++ resolved
@@ -1,16 +1,21 @@
 # SPDX-License-Identifier: Apache-2.0
-
+# SPDX-FileCopyrightText: Copyright contributors to the vLLM project
+
+import json
 import os
+import platform
+import subprocess
 import sys
+from dataclasses import dataclass
 from importlib.util import find_spec
 from typing import TYPE_CHECKING, Optional
 
-import psutil
 import torch
 
 from vllm.logger import init_logger
-
-from .interface import Platform, PlatformEnum, _Backend
+from vllm.utils import DEFAULT_MAX_NUM_BATCHED_TOKENS
+
+from .interface import CpuArchEnum, Platform, PlatformEnum, _Backend
 
 logger = init_logger(__name__)
 
@@ -18,6 +23,44 @@
     from vllm.config import VllmConfig
 else:
     VllmConfig = None
+
+
+def get_max_threads(pid=0):
+    if hasattr(os, 'sched_getaffinity'):
+        return len(os.sched_getaffinity(pid))
+    elif platform.system() == 'Darwin':
+        return os.cpu_count()
+    else:
+        raise NotImplementedError("Unsupported OS")
+
+
+@dataclass
+class LogicalCPUInfo:
+    id: int = -1
+    physical_core: int = -1
+    numa_node: int = -1
+
+    @classmethod
+    def _int(cls, value: str) -> int:
+        try:
+            int_value = int(value)
+        except Exception:
+            int_value = -1
+        return int_value
+
+    @staticmethod
+    def json_decoder(obj_dict: dict):
+        id = obj_dict.get("cpu")
+        physical_core = obj_dict.get("core")
+        numa_node = obj_dict.get("node")
+
+        if not (id is None or physical_core is None or numa_node is None):
+            return LogicalCPUInfo(
+                id=LogicalCPUInfo._int(id),
+                physical_core=LogicalCPUInfo._int(physical_core),
+                numa_node=LogicalCPUInfo._int(numa_node))
+        else:
+            return obj_dict
 
 
 class CpuPlatform(Platform):
@@ -25,8 +68,6 @@
     device_name: str = "cpu"
     device_type: str = "cpu"
     dispatch_key: str = "CPU"
-<<<<<<< HEAD
-=======
     dist_backend: str = "gloo"
     device_control_env_var = "CPU_VISIBLE_MEMORY_NODES"
 
@@ -43,7 +84,6 @@
             return [torch.float16, torch.float32]
         # x86/aarch64 CPU has supported both bf16 and fp16 natively.
         return [torch.bfloat16, torch.float16, torch.float32]
->>>>>>> d00d6529
 
     @classmethod
     def get_device_name(cls, device_id: int = 0) -> str:
@@ -57,21 +97,37 @@
         if selected_backend and selected_backend != _Backend.TORCH_SDPA:
             logger.info("Cannot use %s backend on CPU.", selected_backend)
         if use_mla:
-<<<<<<< HEAD
-            logger.info("Using CPU MLA backend.")
-            return "vllm.attention.backends.cpu_mla.CPUMLABackend"
-=======
             raise NotImplementedError("MLA is not supported on CPU.")
         if use_sparse:
             raise NotImplementedError(
                 "Sparse Attention is not supported on CPU.")
->>>>>>> d00d6529
         logger.info("Using Torch SDPA backend.")
-        return "vllm.attention.backends.torch_sdpa.TorchSDPABackend"
+        if not use_v1:
+            raise ValueError("CPU backend only supports V1.")
+        return "vllm.v1.attention.backends.cpu_attn.TorchSDPABackend"
 
     @classmethod
     def get_device_total_memory(cls, device_id: int = 0) -> int:
-        return psutil.virtual_memory().total
+        import vllm.envs as envs
+        from vllm.utils import GiB_bytes
+
+        kv_cache_space = envs.VLLM_CPU_KVCACHE_SPACE
+        if kv_cache_space is None:
+            kv_cache_space = 4 * GiB_bytes  # type: ignore
+            logger.warning_once(
+                "Environment variable VLLM_CPU_KVCACHE_SPACE (GiB) "
+                "for CPU backend is not set, using 4 by default.")
+        else:
+            kv_cache_space *= GiB_bytes
+
+        return kv_cache_space
+
+    @classmethod
+    def set_device(cls, device: torch.device) -> None:
+        """
+        Set the device for the current platform.
+        """
+        torch.cpu.set_device(device)
 
     @classmethod
     def inference_mode(cls):
@@ -79,13 +135,10 @@
 
     @classmethod
     def check_and_update_config(cls, vllm_config: VllmConfig) -> None:
-        import vllm.envs as envs
-        from vllm.utils import GiB_bytes
         model_config = vllm_config.model_config
-        # Reminder: Please update docs/source/features/compatibility_matrix.md
-        # If the feature combo become valid
-        if not model_config.enforce_eager:
-            model_config.enforce_eager = True
+
+        if model_config is not None:
+            model_config.disable_cascade_attn = True
 
         cache_config = vllm_config.cache_config
 
@@ -112,42 +165,24 @@
                 "CPU backend doesn't support fp8_e4m3 KV cache type, "
                 "cast to fp8_e5m2.")
 
-        if (cache_config.cache_dtype != "auto"
+        if (cache_config.cache_dtype != "auto" and model_config is not None
                 and model_config.dtype == torch.half):
             logger.warning("FP8 KV cache on the CPU backend only does not"
                            " support fp16 for now, cast to bf16.")
             model_config.dtype = torch.bfloat16
 
-        kv_cache_space = envs.VLLM_CPU_KVCACHE_SPACE
-
-        if kv_cache_space >= 0:
-            if kv_cache_space == 0:
-                cache_config.cpu_kvcache_space_bytes = 4 * GiB_bytes  # type: ignore
-                logger.warning(
-                    "Environment variable VLLM_CPU_KVCACHE_SPACE (GiB) "
-                    "for CPU backend is not set, using 4 by default.")
-            else:
-                cache_config.cpu_kvcache_space_bytes = kv_cache_space * GiB_bytes  # type: ignore # noqa
-        else:
-            raise RuntimeError(
-                "Invalid environment variable VLLM_CPU_KVCACHE_SPACE"
-                f" {kv_cache_space}, expect a positive integer value.")
+        cache_config.cpu_kvcache_space_bytes = \
+            CpuPlatform.get_device_total_memory()
 
         parallel_config = vllm_config.parallel_config
-        if (parallel_config.distributed_executor_backend is not None
+        if (parallel_config.world_size > 1
+                and parallel_config.distributed_executor_backend is not None
                 and parallel_config.distributed_executor_backend != "mp"):
             logger.warning(("%s is not supported on CPU, fallback to mp "
                             "distributed executor backend."),
                            parallel_config.distributed_executor_backend)
             parallel_config.distributed_executor_backend = "mp"
         if parallel_config.worker_cls == "auto":
-<<<<<<< HEAD
-            if vllm_config.speculative_config:
-                parallel_config.worker_cls = \
-                    "vllm.spec_decode.spec_decode_worker.create_spec_worker"
-                parallel_config.sd_worker_cls = \
-                    "vllm.worker.cpu_worker.CPUWorker"
-=======
             parallel_config.worker_cls = "vllm.v1.worker.cpu_worker.CPUWorker"
         # Disable DBO
         if parallel_config.enable_dbo:
@@ -171,15 +206,38 @@
             # VLLM_CPU_CI_ENV is only used as an internal variable.
             if os.environ.get("VLLM_CPU_CI_ENV", "0") != "0":
                 backend = "eager"
->>>>>>> d00d6529
             else:
-                parallel_config.worker_cls = "vllm.worker.cpu_worker.CPUWorker"
+                backend = "inductor"
+
+            compilation_config.level = CompilationLevel.DYNAMO_ONCE
+            compilation_config.backend = backend
+            compilation_config.inductor_compile_config.update({
+                "dce":
+                True,
+                "size_asserts":
+                False,
+                "nan_asserts":
+                False,
+                "epilogue_fusion":
+                True,
+            })
+            if compilation_config.use_inductor:
+                compilation_config.custom_ops = ["none"]
+
+        if vllm_config.lora_config is not None:
+            compilation_config.level = CompilationLevel.NO_COMPILATION
 
         assert vllm_config.device_config.device_type == "cpu"
 
         #
         # Environment variables for CPU executor
         #
+
+        os.environ["VLLM_WORKER_MULTIPROC_METHOD"] = "spawn"
+
+        # Note: to avoid the error 'nthreads cannot be larger than environment
+        #  variable "NUMEXPR_MAX_THREADS" (64)'.
+        os.environ["NUMEXPR_MAX_THREADS"] = str(get_max_threads())
 
         # Set default threads num for OpenMP parallel
         os.environ["OMP_NUM_THREADS"] = str(torch.get_num_threads())
@@ -203,15 +261,6 @@
         # To hint IPEX uses shared memory based AllReduce
         os.environ["LOCAL_WORLD_SIZE"] = str(
             vllm_config.parallel_config.tensor_parallel_size)
-<<<<<<< HEAD
-        if sys.platform == "darwin" and \
-                envs.VLLM_WORKER_MULTIPROC_METHOD == "fork":
-            if os.environ.get('VLLM_WORKER_MULTIPROC_METHOD', None) is None:
-                logger.warning(
-                    "Default to spawn method on MacOS. If this is not desired,"
-                    " set VLLM_WORKER_MULTIPROC_METHOD to fork explicitly.")
-                os.environ['VLLM_WORKER_MULTIPROC_METHOD'] = 'spawn'
-=======
 
         if model_config is not None and model_config.use_mla:
             logger.info(
@@ -261,7 +310,6 @@
             ]
 
         return allowed_numa_nodes_list, logical_cpu_list
->>>>>>> d00d6529
 
     @classmethod
     def is_pin_memory_available(cls) -> bool:
@@ -277,9 +325,6 @@
         """
         Get device specific communicator class for distributed communication.
         """
-<<<<<<< HEAD
-        return "vllm.distributed.device_communicators.cpu_communicator.CpuCommunicator"  # noqa
-=======
         return "vllm.distributed.device_communicators.cpu_communicator.CpuCommunicator"  # noqa
 
     @classmethod
@@ -292,5 +337,4 @@
 
     @classmethod
     def support_hybrid_kv_cache(cls) -> bool:
-        return True
->>>>>>> d00d6529
+        return True