--- conflicted
+++ resolved
@@ -1,10 +1,4 @@
 # SPDX-License-Identifier: Apache-2.0
-<<<<<<< HEAD
-from typing import Optional
-
-import torch
-
-=======
 # SPDX-FileCopyrightText: Copyright contributors to the vLLM project
 from collections import defaultdict
 from dataclasses import dataclass
@@ -26,7 +20,6 @@
 if TYPE_CHECKING:
     from vllm.attention.layer import Attention
 
->>>>>>> d00d6529
 
 class MultiModalBudget:
     """Helper class to calculate budget information for multi-modal models."""
@@ -168,12 +161,12 @@
 
 
 def sanity_check_mm_encoder_outputs(
-    mm_embeddings: object,
+    mm_embeddings: MultiModalEmbeddings,
     expected_num_items: int,
 ) -> None:
     """
     Perform sanity checks for the result of
-    {meth}`vllm.model_executor.models.SupportsMultiModal.get_multimodal_embeddings`.
+    [`vllm.model_executor.models.SupportsMultiModal.get_multimodal_embeddings`][].
     """
     assert isinstance(mm_embeddings, (list, tuple, torch.Tensor)), (
         "Expected multimodal embeddings to be a list/tuple of 2D tensors, "
@@ -202,7 +195,7 @@
     Scatter the multimodal embeddings into a contiguous tensor that represents
     the placeholder tokens.
 
-    {class}`vllm.multimodal.processing.PromptUpdateDetails.is_embed`.
+    [`vllm.multimodal.processing.PromptUpdateDetails.is_embed`][].
 
     Args:
         embeds: The multimodal embeddings.
@@ -229,19 +222,12 @@
     """
     Reconstructs the embeddings from the placeholder tokens.
 
-<<<<<<< HEAD
-    This is the operation of {func}`scatter_mm_placeholders`.
-=======
     This is the operation of [`scatter_mm_placeholders`]
     [vllm.v1.worker.utils.scatter_mm_placeholders].
->>>>>>> d00d6529
     """
     if is_embed is None:
         return placeholders
 
-<<<<<<< HEAD
-    return placeholders[is_embed]
-=======
     return placeholders[is_embed]
 
 
@@ -355,5 +341,4 @@
     assert num_input_tokens % tp == 0
 
     # Currently, SP is only enabled for static size fx graphs.
-    return (num_input_tokens in vllm_config.compilation_config.compile_sizes)
->>>>>>> d00d6529
+    return (num_input_tokens in vllm_config.compilation_config.compile_sizes)