# SPDX-License-Identifier: Apache-2.0

from abc import ABC
from collections.abc import Mapping
from dataclasses import dataclass, field
from typing import Generic, NamedTuple, Optional, TypeVar, cast

import numpy as np
import numpy.typing as npt
from PIL import Image

import vllm.envs as envs
from vllm.logger import init_logger

from .inputs import (MultiModalDataDict, MultiModalEncDecInputs,
                     MultiModalInputs, MultiModalKwargsItems,
                     MultiModalPlaceholderDict)
from .processing import (BaseMultiModalProcessor, BaseProcessingInfo,
                         EncDecMultiModalProcessor)

logger = init_logger(__name__)


@dataclass
class ProcessorInputs:
    """
    Represents the keyword arguments to
    {meth}`vllm.multimodal.processing.BaseMultiModalProcessor.apply`.
    """
    prompt_text: str
    mm_data: MultiModalDataDict
    hf_processor_mm_kwargs: Mapping[str, object] = field(default_factory=dict)


class DummyEncoderData(NamedTuple):
    """Dummy data used for profiling."""

    prompt_token_ids: list[int]


class DummyDecoderData(NamedTuple):
    """Dummy data used for profiling."""

    prompt_token_ids: list[int]
    multi_modal_data: MultiModalKwargsItems
    multi_modal_placeholders: MultiModalPlaceholderDict


_I = TypeVar("_I", bound=BaseProcessingInfo)


class BaseDummyInputsBuilder(ABC, Generic[_I]):
    """
    Abstract base class that constructs the dummy data to profile
    multi-modal models.
    """

    def __init__(self, info: _I) -> None:
        super().__init__()

        self.info = info

    # TODO: @abstractmethod after transition
    def get_dummy_text(self, mm_counts: Mapping[str, int]) -> str:
        """
        Build the text input corresponding to `mm_counts`.
        """
        if (type(self).get_dummy_processor_inputs ==
                BaseDummyInputsBuilder.get_dummy_processor_inputs):
            raise NotImplementedError

        logger.warning_once("`get_dummy_processor_inputs` has been split up "
                            "into `get_dummy_text` and `get_dummy_mm_data`. "
                            "These two methods will be marked as abstract "
                            "in an upcoming release.")

        seq_len = self.info.ctx.model_config.max_model_len
        return self.get_dummy_processor_inputs(seq_len, mm_counts).prompt_text

    # TODO: @abstractmethod after transition
    def get_dummy_mm_data(
        self,
        seq_len: int,
        mm_counts: Mapping[str, int],
    ) -> MultiModalDataDict:
        """
        Build the multimodal input which, after processing, results in
        the maximum possible number of placeholder tokens.
        """
        raise NotImplementedError

    def get_dummy_processor_inputs(
        self,
        seq_len: int,
        mm_counts: Mapping[str, int],
    ) -> ProcessorInputs:
        """
        Build the input which, after processing, results in
        the maximum possible number of placeholder tokens.
        """
        dummy_text = self.get_dummy_text(mm_counts)
        dummy_mm_data = self.get_dummy_mm_data(seq_len, mm_counts)

        return ProcessorInputs(prompt_text=dummy_text, mm_data=dummy_mm_data)

    def _get_dummy_audios(
        self,
        *,
        length: int,
        num_audios: int,
    ) -> list[npt.NDArray]:
        if num_audios == 0:
            return []
        audio = np.zeros((length, ))
        return [audio] * num_audios

    def _get_dummy_images(
        self,
        *,
        width: int,
        height: int,
        num_images: int,
    ) -> list[Image.Image]:
        if num_images == 0:
            return []
        image = Image.new("RGB", (width, height), color=255)
        return [image] * num_images

    def _get_dummy_videos(
        self,
        *,
        width: int,
        height: int,
        num_frames: int,
        num_videos: int,
    ) -> list[npt.NDArray]:
        if num_videos == 0:
            return []
        video = np.full((num_frames, width, height, 3), 255)
        return [video] * num_videos


class MultiModalProfiler(Generic[_I]):
    """
    Contains code for running memory profiling for multi-modal models.
    """

    def __init__(
        self,
        processor: BaseMultiModalProcessor[_I],
    ) -> None:
        super().__init__()

        self.processor = processor

    @property
    def processing_info(self) -> BaseProcessingInfo:
        return self.processor.info

    @property
    def dummy_inputs(self) -> BaseDummyInputsBuilder[_I]:
        return self.processor.dummy_inputs

    def get_mm_limits(self) -> Mapping[str, int]:
        return self.processing_info.get_allowed_mm_limits()

    def _get_dummy_mm_inputs(
        self,
        seq_len: int,
        mm_counts: Optional[Mapping[str, int]] = None,
    ) -> MultiModalInputs:
        if mm_counts is None:
            mm_counts = self.get_mm_limits()

        factory = self.dummy_inputs
        processor_inputs = factory.get_dummy_processor_inputs(
            seq_len, mm_counts)

        return self.processor.apply(
            prompt=processor_inputs.prompt_text,
            mm_data=processor_inputs.mm_data,
            hf_processor_mm_kwargs=processor_inputs.hf_processor_mm_kwargs,
        )

    def _get_mm_num_tokens(
        self,
        mm_inputs: MultiModalInputs,
    ) -> Mapping[str, int]:
        placeholders_by_modality = mm_inputs["mm_placeholders"]

        return {
            modality: sum(item.get_num_embeds() for item in placeholders)
            for modality, placeholders in placeholders_by_modality.items()
        }

    def get_encoder_dummy_data(
        self,
        seq_len: int,
        mm_counts: Optional[Mapping[str, int]] = None,
    ) -> DummyEncoderData:
        mm_inputs = self._get_dummy_mm_inputs(seq_len, mm_counts)
        mm_inputs = cast(MultiModalEncDecInputs, mm_inputs)

        # For encoder-decoder models, use encoder prompt token ids instead of
        # decoder prompt to construct dummy seq_data for encoder profiling.
        encoder_prompt_token_ids = mm_inputs["encoder_prompt_token_ids"]

        total_len = len(encoder_prompt_token_ids)

        processor = cast(EncDecMultiModalProcessor, self.processor)
        if processor.pad_dummy_encoder_prompt:
            num_tokens_to_pad = max(total_len, seq_len) - total_len
            encoder_prompt_token_ids.extend([0] * num_tokens_to_pad)
        # NOTE: Whisper allows total_len > seq_len.
        elif total_len > seq_len and not envs.VLLM_USE_V1:
            # `max_num_batched_tokens` is defined by `SchedulerConfig`
            logger.warning_once(
                "The encoder sequence length used for profiling (max_num_batched_tokens / max_num_seqs = %d) "  # noqa: E501
                "is too short to hold the multi-modal embeddings in the worst case (%d tokens in total, out of which %s are reserved for multi-modal embeddings). "  # noqa: E501
                "This may cause certain multi-modal inputs to fail during inference, even when the input text is short. "  # noqa: E501
                "To avoid this, you should increase `max_model_len`, reduce `max_num_seqs`, and/or reduce `mm_counts`.",  # noqa: E501
                seq_len,
                total_len,
                str(self._get_mm_num_tokens(mm_inputs)),
            )

        return DummyEncoderData(encoder_prompt_token_ids)

    def get_decoder_dummy_data(
        self,
        seq_len: int,
        mm_counts: Optional[Mapping[str, int]] = None,
    ) -> DummyDecoderData:
        mm_inputs = self._get_dummy_mm_inputs(seq_len, mm_counts)

        prompt_token_ids = mm_inputs["prompt_token_ids"]
        total_len = len(prompt_token_ids)

        if total_len < seq_len:
            prompt_token_ids.extend([0] * (seq_len - total_len))

        return DummyDecoderData(
            prompt_token_ids=prompt_token_ids,
            multi_modal_data=mm_inputs["mm_kwargs"].require_data(),
            multi_modal_placeholders=mm_inputs["mm_placeholders"],
        )

    def get_mm_max_tokens(
        self,
        seq_len: int,
        mm_counts: Optional[Mapping[str, int]] = None,
    ) -> Mapping[str, int]:
<<<<<<< HEAD
        mm_inputs = self._get_dummy_mm_inputs(seq_len, mm_counts)
=======
        if mm_counts is None:
            mm_counts = self.get_mm_limits()

        max_tokens_per_item = self.processing_info.get_mm_max_tokens_per_item(
            seq_len=seq_len,
            mm_counts=mm_counts,
        )
        if max_tokens_per_item is not None:
            return max_tokens_per_item

        mm_inputs = self._get_dummy_mm_inputs(seq_len, mm_counts)
        return self._get_mm_num_tokens(mm_inputs,
                                       mm_embeddings_only=mm_embeddings_only)

    def get_mm_max_contiguous_tokens(
        self,
        seq_len: int,
        mm_counts: Optional[Mapping[str, int]] = None,
    ):
        """
        Returns the maximum length of the multimodal (image placeholders+text)
        tokens, including any break/text tokens in-between image embeddings.

        `<im_start> [IMG] [IMG] [IMG] <row_break> [IMG] [IMG] [IMG] <im_end>`
        Returns 9, even when the number of image embeddings is 6.
        
        This is important to take into account when profiling and
        initializing the encoder cache size.
        """
>>>>>>> d00d6529

        return self._get_mm_num_tokens(mm_inputs)<|MERGE_RESOLUTION|>--- conflicted
+++ resolved
@@ -1,9 +1,9 @@
 # SPDX-License-Identifier: Apache-2.0
-
-from abc import ABC
+# SPDX-FileCopyrightText: Copyright contributors to the vLLM project
+from abc import ABC, abstractmethod
 from collections.abc import Mapping
 from dataclasses import dataclass, field
-from typing import Generic, NamedTuple, Optional, TypeVar, cast
+from typing import Generic, NamedTuple, Optional, TypeVar, Union, cast
 
 import numpy as np
 import numpy.typing as npt
@@ -25,11 +25,12 @@
 class ProcessorInputs:
     """
     Represents the keyword arguments to
-    {meth}`vllm.multimodal.processing.BaseMultiModalProcessor.apply`.
-    """
-    prompt_text: str
+    [`vllm.multimodal.processing.BaseMultiModalProcessor.apply`][].
+    """
+    prompt: Union[str, list[int]]
     mm_data: MultiModalDataDict
     hf_processor_mm_kwargs: Mapping[str, object] = field(default_factory=dict)
+    tokenization_kwargs: Mapping[str, object] = field(default_factory=dict)
 
 
 class DummyEncoderData(NamedTuple):
@@ -60,24 +61,14 @@
 
         self.info = info
 
-    # TODO: @abstractmethod after transition
+    @abstractmethod
     def get_dummy_text(self, mm_counts: Mapping[str, int]) -> str:
         """
         Build the text input corresponding to `mm_counts`.
         """
-        if (type(self).get_dummy_processor_inputs ==
-                BaseDummyInputsBuilder.get_dummy_processor_inputs):
-            raise NotImplementedError
-
-        logger.warning_once("`get_dummy_processor_inputs` has been split up "
-                            "into `get_dummy_text` and `get_dummy_mm_data`. "
-                            "These two methods will be marked as abstract "
-                            "in an upcoming release.")
-
-        seq_len = self.info.ctx.model_config.max_model_len
-        return self.get_dummy_processor_inputs(seq_len, mm_counts).prompt_text
-
-    # TODO: @abstractmethod after transition
+        raise NotImplementedError
+
+    @abstractmethod
     def get_dummy_mm_data(
         self,
         seq_len: int,
@@ -100,8 +91,11 @@
         """
         dummy_text = self.get_dummy_text(mm_counts)
         dummy_mm_data = self.get_dummy_mm_data(seq_len, mm_counts)
-
-        return ProcessorInputs(prompt_text=dummy_text, mm_data=dummy_mm_data)
+        tokenization_kwargs = {"truncation": False}
+
+        return ProcessorInputs(prompt=dummy_text,
+                               mm_data=dummy_mm_data,
+                               tokenization_kwargs=tokenization_kwargs)
 
     def _get_dummy_audios(
         self,
@@ -162,7 +156,7 @@
         return self.processor.dummy_inputs
 
     def get_mm_limits(self) -> Mapping[str, int]:
-        return self.processing_info.get_allowed_mm_limits()
+        return self.processor.allowed_mm_limits
 
     def _get_dummy_mm_inputs(
         self,
@@ -177,19 +171,23 @@
             seq_len, mm_counts)
 
         return self.processor.apply(
-            prompt=processor_inputs.prompt_text,
+            prompt=processor_inputs.prompt,
             mm_data=processor_inputs.mm_data,
             hf_processor_mm_kwargs=processor_inputs.hf_processor_mm_kwargs,
+            tokenization_kwargs=processor_inputs.tokenization_kwargs,
         )
 
     def _get_mm_num_tokens(
         self,
         mm_inputs: MultiModalInputs,
+        mm_embeddings_only: bool = True,
     ) -> Mapping[str, int]:
         placeholders_by_modality = mm_inputs["mm_placeholders"]
 
         return {
-            modality: sum(item.get_num_embeds() for item in placeholders)
+            modality:
+            sum(item.get_num_embeds() if mm_embeddings_only else item.length
+                for item in placeholders)
             for modality, placeholders in placeholders_by_modality.items()
         }
 
@@ -245,14 +243,12 @@
             multi_modal_placeholders=mm_inputs["mm_placeholders"],
         )
 
-    def get_mm_max_tokens(
-        self,
-        seq_len: int,
-        mm_counts: Optional[Mapping[str, int]] = None,
+    def _get_mm_max_tokens(
+        self,
+        seq_len: int,
+        mm_counts: Optional[Mapping[str, int]] = None,
+        mm_embeddings_only: bool = True,
     ) -> Mapping[str, int]:
-<<<<<<< HEAD
-        mm_inputs = self._get_dummy_mm_inputs(seq_len, mm_counts)
-=======
         if mm_counts is None:
             mm_counts = self.get_mm_limits()
 
@@ -282,6 +278,7 @@
         This is important to take into account when profiling and
         initializing the encoder cache size.
         """
->>>>>>> d00d6529
-
-        return self._get_mm_num_tokens(mm_inputs)+
+        return self._get_mm_max_tokens(seq_len,
+                                       mm_counts,
+                                       mm_embeddings_only=False)