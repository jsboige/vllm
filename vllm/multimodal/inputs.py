# SPDX-License-Identifier: Apache-2.0

from abc import ABC, abstractmethod
from collections import UserDict, defaultdict
from collections.abc import Mapping, Sequence
from dataclasses import dataclass
from functools import partial
from itertools import accumulate
from typing import (TYPE_CHECKING, Any, Literal, Optional, TypedDict, Union,
                    cast, final)

import numpy as np
<<<<<<< HEAD
import torch
import torch.types
from PIL.Image import Image
from transformers import BatchFeature
from typing_extensions import NotRequired, TypeAlias

from vllm.jsontree import JSONTree, json_map_leaves
from vllm.utils import full_groupby, is_list_of

if TYPE_CHECKING:
    from .hasher import MultiModalHashDict
=======
from typing_extensions import NotRequired, TypeAlias, TypeVar, deprecated

from vllm.utils import LazyLoader, full_groupby, is_list_of
from vllm.utils.jsontree import json_map_leaves

if TYPE_CHECKING:
    import torch
    import torch.types
    from PIL.Image import Image
    from transformers.feature_extraction_utils import BatchFeature

    from .processing import MultiModalHashes

else:
    torch = LazyLoader("torch", globals(), "torch")
>>>>>>> d00d6529

_T = TypeVar("_T")

HfImageItem: TypeAlias = Union[Image, np.ndarray, torch.Tensor]
"""
A {class}`transformers.image_utils.ImageInput` representing a single image
item, which can be passed to a HuggingFace `ImageProcessor`.
"""

HfVideoItem: TypeAlias = Union[list[Image], np.ndarray, torch.Tensor,
                               list[np.ndarray], list[torch.Tensor]]
"""
A {class}`transformers.image_utils.VideoInput` representing a single video
item, which can be passed to a HuggingFace `VideoProcessor`.
"""

HfAudioItem: TypeAlias = Union[list[float], np.ndarray, torch.Tensor]
"""
Represents a single audio
item, which can be passed to a HuggingFace `AudioProcessor`.
"""

ImageItem: TypeAlias = Union[HfImageItem, torch.Tensor]
"""
A {class}`transformers.image_utils.ImageInput` representing a single image
item, which can be passed to a HuggingFace `ImageProcessor`.

Alternatively, a 3-D tensor or batch of 2-D tensors,
which are treated as image embeddings;
these are directly passed to the model without HF processing.
"""

VideoItem: TypeAlias = Union[HfVideoItem, torch.Tensor]
"""
A {class}`transformers.image_utils.VideoInput` representing a single video
item, which can be passed to a HuggingFace `VideoProcessor`.

Alternatively, a 3-D tensor or batch of 2-D tensors,
which are treated as video embeddings;
these are directly passed to the model without HF processing.
"""

AudioItem: TypeAlias = Union[HfAudioItem, tuple[np.ndarray, float],
                             torch.Tensor]
"""
Represents a single audio
item, which can be passed to a HuggingFace `AudioProcessor`.

Alternatively, a tuple `(audio, sampling_rate)`, where the sampling rate
is different from that expected by the model;
these are resampled to the model's sampling rate before being processed by HF.

Alternatively, a 3-D tensor or batch of 2-D tensors,
which are treated as audio embeddings;
these are directly passed to the model without HF processing.
"""

ModalityData: TypeAlias = Union[_T, list[Optional[_T]], None]
"""
Either a single data item, or a list of data items. Can only be None if UUID
is provided.

The number of data items allowed per modality is restricted by
`--limit-mm-per-prompt`.
"""


@final
class MultiModalDataBuiltins(TypedDict, total=False):
    """Type annotations for modality types predefined by vLLM."""

    image: ModalityData[ImageItem]
    """The input image(s)."""

    video: ModalityData[VideoItem]
    """The input video(s)."""

    audio: ModalityData[AudioItem]
    """The input audio(s)."""


MultiModalDataDict: TypeAlias = Mapping[str, ModalityData[Any]]
"""
A dictionary containing an entry for each modality type to input.

The built-in modalities are defined by {class}`MultiModalDataBuiltins`.
"""

MultiModalUUIDDict: TypeAlias = Mapping[str, Union[list[Optional[str]], str]]
"""
A dictionary containing user-provided UUIDs for items in each modality.
If a UUID for an item is not provided, its entry will be `None` and
MultiModalHasher will compute a hash for the item.

The UUID will be used to identify the item for all caching purposes
(input processing caching, embedding caching, prefix caching, etc).
"""


@dataclass(frozen=True)
class PlaceholderRange:
    """
    Placeholder location information for multi-modal data.

    Example:

    Prompt: `AAAA BBBB What is in these images?`

    Images A and B will have:

    ```
    A: PlaceholderRange(offset=0, length=4)
    B: PlaceholderRange(offset=5, length=4)
    ```
    """

    offset: int
    """The start index of the placeholder in the prompt."""

    length: int
    """The length of the placeholder."""

    is_embed: Optional[torch.Tensor] = None
    """
    A boolean mask of shape `(length,)` indicating which positions
    between `offset` and `offset + length` to assign embeddings to.
    """

    def get_num_embeds(self) -> int:
        if self.is_embed is None:
            return self.length

        return int(self.is_embed.sum().item())

    def __eq__(self, other: object) -> bool:
        if not isinstance(other, self.__class__):
            return False
        if not (self.offset, self.length) == (other.offset, other.length):
            return False

        if self.is_embed is None:
            return other.is_embed is None
        if other.is_embed is None:
            return self.is_embed is None

        return nested_tensors_equal(self.is_embed, other.is_embed)


NestedTensors = Union[list["NestedTensors"], list[torch.Tensor], torch.Tensor,
                      tuple[torch.Tensor, ...]]
"""
Uses a list instead of a tensor if the dimensions of each element do not match.
"""


def nested_tensors_equal(a: NestedTensors, b: NestedTensors) -> bool:
    """Equality check between {data}`NestedTensors` objects."""
    if isinstance(a, torch.Tensor):
        return isinstance(b, torch.Tensor) and torch.equal(a, b)
    elif isinstance(b, torch.Tensor):
        return isinstance(a, torch.Tensor) and torch.equal(b, a)

    if isinstance(a, list):
        return (isinstance(b, list)
                and all(nested_tensors_equal(a_, b_) for a_, b_ in zip(a, b)))
    if isinstance(b, list):
        return (isinstance(a, list)
                and all(nested_tensors_equal(b_, a_) for b_, a_ in zip(b, a)))

    # Both a and b are scalars
    return a == b


BatchedTensorInputs: TypeAlias = dict[str, NestedTensors]
"""
A dictionary containing nested tensors which have been batched via
{meth}`MultiModalKwargs.batch`.
"""


@dataclass
class MultiModalFeatureSpec:
    """
    Represents a single multimodal input with its processed data and metadata.
    
    Used by the V1 engine to track multimodal data through processing and
    caching. A request containing multiple multimodal items will have one
    MultiModalFeatureSpec per item.
    """

    data: Optional["MultiModalKwargsItem"]
    """Multimodal data for this feature"""

    modality: str
    """Based on the input, e.g., "image", "audio", "video"."""

    identifier: str
    """mm_hash or uuid for caching encoder outputs."""

    mm_position: PlaceholderRange
    """e.g., PlaceholderRange(offset=2, length=336)"""


@dataclass
class MultiModalFieldElem:
    """
    Represents a keyword argument corresponding to a multi-modal item
    in {class}`MultiModalKwargs`.
    """

    modality: str
    """
    The modality of the corresponding multi-modal item.
    Each multi-modal item can consist of multiple keyword arguments.
    """

    key: str
    """
    The key of this field in {class}`MultiModalKwargs`,
    i.e. the name of the keyword argument to be passed to the model.
    """

    data: NestedTensors
    """
    The tensor data of this field in {class}`MultiModalKwargs`,
    i.e. the value of the keyword argument to be passed to the model.

    It may be set to `None` if it is determined that the item is cached
    in `EngineCore`.
    """

    field: "BaseMultiModalField"
    """
    Defines how to combine the tensor data of this field with others
    in order to batch multi-modal items together for model inference.
    """

    def __eq__(self, other: object) -> bool:
        if not isinstance(other, self.__class__):
            return False

        if self.data is None:
            data_equal = other.data is None
        elif other.data is None:
            data_equal = self.data is None
        else:
            data_equal = nested_tensors_equal(self.data, other.data)

        return ((self.modality, self.key) == (other.modality, other.key)
                and data_equal
                and type(self.field) == type(other.field))  # noqa: E721


@dataclass(frozen=True)
class BaseMultiModalField(ABC):
    """
    Defines how to interpret tensor data belonging to a keyword argument in
    {class}`MultiModalKwargs` for multiple multi-modal items, and vice versa.
    """

    def _field_factory(self, *, modality: str, key: str):
        f = partial(
            MultiModalFieldElem,
            modality=modality,
            key=key,
            field=self,
        )

        # Allow passing data as positional argument
        def factory(data: NestedTensors) -> MultiModalFieldElem:
            return f(data=data)

        return factory

    @abstractmethod
    def build_elems(
        self,
        modality: str,
        key: str,
        data: NestedTensors,
    ) -> Sequence[MultiModalFieldElem]:
        """
        Construct {class}`MultiModalFieldElem` instances to represent
        the provided data.
        
        This is the inverse of {meth}`reduce_data`.
        """
        raise NotImplementedError

    @abstractmethod
    def _reduce_data(
        self,
        batch: list[NestedTensors],
        *,
        pin_memory: bool,
    ) -> NestedTensors:
        raise NotImplementedError

    def reduce_data(
        self,
        elems: list[MultiModalFieldElem],
        *,
        pin_memory: bool = False,
    ) -> NestedTensors:
        """
        Merge the data from multiple instances of {class}`MultiModalFieldElem`.

        This is the inverse of {meth}`build_elems`.
        """
        field_types = [type(item.field) for item in elems]
        if len(set(field_types)) > 1:
            raise ValueError(f"Cannot merge different {field_types=}")

        batch = [elem.data for elem in elems]
        return self._reduce_data(batch, pin_memory=pin_memory)


@dataclass(frozen=True)
class MultiModalBatchedField(BaseMultiModalField):
    """
    :::{seealso}
    {func}`MultiModalFieldConfig.batched`
    :::
    """

    def build_elems(
        self,
        modality: str,
        key: str,
        data: NestedTensors,
    ) -> Sequence[MultiModalFieldElem]:
        field_factory = self._field_factory(modality=modality, key=key)
        return [field_factory(item) for item in data]

    def _reduce_data(
        self,
        batch: list[NestedTensors],
        *,
        pin_memory: bool,
    ) -> NestedTensors:
        if len(batch) > 0 and is_list_of(batch, torch.Tensor, check="all"):
            batch = cast(list[torch.Tensor], batch)
            if len(batch) == 1:
                # An optimization when `batch` contains only one tensor:
                # - produce exactly same result as `torch.stack(batch)`
                # - will achieve zero-copy if the tensor is contiguous
                return batch[0].unsqueeze(0).contiguous()
            first_shape = batch[0].shape
            if all(elem.shape == first_shape for elem in batch):
                out = torch.empty((len(batch), *batch[0].shape),
                                  dtype=batch[0].dtype,
                                  device=batch[0].device,
                                  pin_memory=pin_memory)
                return torch.stack(batch, out=out)

        return batch


@dataclass(frozen=True)
class MultiModalFlatField(BaseMultiModalField):
    """
    :::{seealso}
    {func}`MultiModalFieldConfig.flat`
    {func}`MultiModalFieldConfig.flat_from_sizes`
    :::
    """
    slices: Union[Sequence[slice], Sequence[Sequence[slice]]]
    dim: int = 0

    def build_elems(
        self,
        modality: str,
        key: str,
        data: NestedTensors,
    ) -> Sequence[MultiModalFieldElem]:
        field_factory = self._field_factory(modality=modality, key=key)
        if not is_list_of(self.slices, slice, check="all"):
            assert isinstance(data, torch.Tensor), \
                "torch.Tensor is required for multiple slices"
        return [field_factory(data[cast(slice, s)]) for s in self.slices]

    def _reduce_data(
        self,
        batch: list[NestedTensors],
        *,
        pin_memory: bool,
    ) -> NestedTensors:
        if len(batch) > 0 and is_list_of(batch, torch.Tensor, check="all"):
            batch = cast(list[torch.Tensor], batch)
            if len(batch) == 1:
                # An optimization when `batch` contains only one tensor:
                # - produce exactly same result as `torch.concat(batch)`
                # - will achieve zero-copy if the tensor is contiguous
                return batch[0].contiguous()

            dim = self.dim + (self.dim < 0) * len(batch[0].shape)

            def _shape_before_after(tensor: torch.Tensor):
                return tensor.shape[:dim], tensor.shape[dim + 1:]

            first_shape = _shape_before_after(batch[0])

            if all(_shape_before_after(elem) == first_shape for elem in batch):
                shape_before, shape_after = first_shape
                shape_concat = sum(item.shape[dim] for item in batch)
                out = torch.empty((*shape_before, shape_concat, *shape_after),
                                  dtype=batch[0].dtype,
                                  device=batch[0].device,
                                  pin_memory=pin_memory)
                return torch.concat(batch, dim=self.dim, out=out)

        assert self.dim == 0, "dim == 0 is required for nested list"
        return [e for elem in batch for e in elem]


@dataclass(frozen=True)
class MultiModalSharedField(BaseMultiModalField):
    """
    :::{seealso}
    {func}`MultiModalFieldConfig.shared`
    :::
    """
    batch_size: int

    def build_elems(
        self,
        modality: str,
        key: str,
        data: NestedTensors,
    ) -> Sequence[MultiModalFieldElem]:
        field_factory = self._field_factory(modality=modality, key=key)
        return [field_factory(data)] * self.batch_size

    def _reduce_data(
        self,
        batch: list[NestedTensors],
        *,
        pin_memory: bool,
    ) -> NestedTensors:
        return batch[0]


class MultiModalFieldConfig:

    @staticmethod
    def batched(modality: str):
        """
        Defines a field where an element in the batch is obtained by
        indexing into the first dimension of the underlying data.

        Args:
            modality: The modality of the multi-modal item that uses this
                keyword argument.

        Example:

        ```
        Input:
            Data: [[AAAA]
                [BBBB]
                [CCCC]]

        Output:
            Element 1: [AAAA]
            Element 2: [BBBB]
            Element 3: [CCCC]
        ```
        """
        return MultiModalFieldConfig(
            field=MultiModalBatchedField(),
            modality=modality,
        )

    @staticmethod
    def flat(modality: str,
             slices: Union[Sequence[slice], Sequence[Sequence[slice]]],
             dim: int = 0):
        """
        Defines a field where an element in the batch is obtained by
        slicing along the first dimension of the underlying data.

        Args:
            modality: The modality of the multi-modal item that uses this
                keyword argument.
            slices: For each multi-modal item, a slice (dim=0) or a tuple of
                slices (dim>0) that is used to extract the data corresponding 
                to it.
            dim: The dimension to extract data, default to 0.

        Example:

        ```
        Given:
            slices: [slice(0, 3), slice(3, 7), slice(7, 9)]

        Input:
            Data: [AAABBBBCC]

        Output:
            Element 1: [AAA]
            Element 2: [BBBB]
            Element 3: [CC]
        ```

        ```
        Given:
            slices: [
                (slice(None), slice(0, 3)),
                (slice(None), slice(3, 7)),
                (slice(None), slice(7, 9))]
            dim: 1

        Input:
            Data: [[A],[A],[A],[B],[B],[B],[B],[C],[C]]

        Output:
            Element 1: [[A],[A],[A]]
            Element 2: [[B],[B],[B],[B]]
            Element 3: [[C],[C]]
        ```
        """
        return MultiModalFieldConfig(
            field=MultiModalFlatField(slices=slices, dim=dim),
            modality=modality,
        )

    @staticmethod
    def flat_from_sizes(modality: str,
                        size_per_item: torch.Tensor,
                        dim: int = 0):
        """
        Defines a field where an element in the batch is obtained by
        slicing along the first dimension of the underlying data.

        Args:
            modality: The modality of the multi-modal item that uses this
                keyword argument.
            size_per_item: For each multi-modal item, the size of the slice
                that is used to extract the data corresponding to it.
            dim: The dimension to slice, default to 0.

        Example:

        ```
        Given:
            size_per_item: [3, 4, 2]

        Input:
            Data: [AAABBBBCC]

        Output:
            Element 1: [AAA]
            Element 2: [BBBB]
            Element 3: [CC]
        ```

        ```
        Given:
            size_per_item: [3, 4, 2]
            dim: 1

        Input:
            Data: [[A],[A],[A],[B],[B],[B],[B],[C],[C]]

        Output:
            Element 1: [[A],[A],[A]]
            Element 2: [[B],[B],[B],[B]]
            Element 3: [[C],[C]]
        ```

        :::{seealso}
        {func}`MultiModalFieldConfig.flat`
        :::
        """

        if size_per_item.ndim != 1:
            raise ValueError("size_per_item should be a 1-D tensor, "
                             f"but found shape: {size_per_item.shape}")

        slice_idxs = [0, *accumulate(size_per_item)]
        slices = [(slice(None, None, None), ) * dim +
                  (slice(slice_idxs[i], slice_idxs[i + 1]), )
                  for i in range(len(size_per_item))]

        return MultiModalFieldConfig.flat(modality, slices, dim=dim)

    @staticmethod
    def shared(modality: str, batch_size: int):
        """
        Defines a field where an element in the batch is obtained by
        taking the entirety of the underlying data.

        This means that the data is the same for each element in the batch.

        Args:
            modality: The modality of the multi-modal item that uses this
                keyword argument.
            batch_size: The number of multi-modal items which share this data.

        Example:

        ```
        Given:
            batch_size: 4

        Input:
            Data: [XYZ]

        Output:
            Element 1: [XYZ]
            Element 2: [XYZ]
            Element 3: [XYZ]
            Element 4: [XYZ]
        ```
        """
        return MultiModalFieldConfig(
            field=MultiModalSharedField(batch_size),
            modality=modality,
        )

    def __init__(self, field: BaseMultiModalField, modality: str) -> None:
        super().__init__()

        self.field = field
        self.modality = modality

    def build_elems(
        self,
        key: str,
        batch: NestedTensors,
    ) -> Sequence[MultiModalFieldElem]:
        return self.field.build_elems(self.modality, key, batch)


class MultiModalKwargsItem(UserDict[str, MultiModalFieldElem]):
    """
    A collection of {class}`MultiModalFieldElem`
    corresponding to a data item in {class}`MultiModalDataItems`.
    """

    @staticmethod
    def dummy(modality: str):
        """Convenience class for testing."""
        mm_elem = MultiModalFieldElem(
            modality=modality,
            key="dummy",
            data=torch.empty(1),
            field=MultiModalSharedField(1),
        )
        return MultiModalKwargsItem.from_elems([mm_elem])

    @staticmethod
    def from_elems(elems: Sequence[MultiModalFieldElem]):
        return MultiModalKwargsItem({elem.key: elem for elem in elems})

    def __init__(self, data: Mapping[str, MultiModalFieldElem] = {}) -> None:
        super().__init__(data)

        modalities = {elem.modality for elem in self.values()}
        assert len(modalities) == 1, f"Found different modalities={modalities}"
        self._modality = next(iter(modalities))

    @property
    def modality(self) -> str:
        return self._modality

    def get_data(self) -> dict[str, NestedTensors]:
        return {key: elem.data for key, elem in self.items()}

<<<<<<< HEAD
# NOTE: UserDict is for V0 compatibility.
# V1 should access individual items via `get_item`.
class MultiModalKwargs(UserDict[str, NestedTensors]):
    """
    A dictionary that represents the keyword arguments to
    {meth}`~torch.nn.Module.forward`.

    The metadata `items` enables us to obtain the keyword arguments
    corresponding to each data item in {class}`MultiModalDataItems`, via
    {meth}`get_item` and {meth}`get_items`.
=======

_I = TypeVar(
    "_I",
    MultiModalKwargsItem,
    Optional[MultiModalKwargsItem],
    default=MultiModalKwargsItem,
)


class MultiModalKwargsItems(UserDict[str, Sequence[_I]]):
    """
    A dictionary of
    [`MultiModalKwargsItem`][vllm.multimodal.inputs.MultiModalKwargsItem]s
    by modality.
>>>>>>> d00d6529
    """

    @staticmethod
    def from_hf_inputs(
        hf_inputs: BatchFeature,
        config_by_key: Mapping[str, MultiModalFieldConfig],
    ):
        # NOTE: This skips fields in `hf_inputs` that are not in `config_by_key`
        # We assume that those fields are not used in vLLM
        elems_by_key = dict[str, Sequence[MultiModalFieldElem]]()
        keys_by_modality = defaultdict[str, set[str]](set)
        for key, config in config_by_key.items():
            batch = hf_inputs.get(key)
            if batch is not None:
                elems = config.build_elems(key, batch)
                if len(elems) > 0:
                    elems_by_key[key] = elems
                    keys_by_modality[config.modality].add(key)

        items = list[MultiModalKwargsItem]()
        for modality, keys in keys_by_modality.items():
            elems_in_modality = {k: elems_by_key[k] for k in keys}
            batch_sizes = {k: len(v) for k, v in elems_in_modality.items()}

            if len(set(batch_sizes.values())) > 1:
                raise ValueError(
                    f"Cannot merge different batch sizes for {modality=}! "
                    f"Found: {batch_sizes=}")

            batch_size = next(iter(batch_sizes.values()))
            for item_idx in range(batch_size):
                elems = [v[item_idx] for v in elems_in_modality.values()]
                items.append(MultiModalKwargsItem.from_elems(elems))

        return MultiModalKwargsItems.from_seq(items)

    @staticmethod
<<<<<<< HEAD
    def from_items(items: Sequence[MultiModalKwargsItem]):
        """Construct a new {class}`MultiModalKwargs` from multiple items."""
=======
    def from_seq(items: Sequence[MultiModalKwargsItem]):
        items_by_modality = full_groupby(items, key=lambda x: x.modality)
        return MultiModalKwargsItems(items_by_modality)

    def __getitem__(self, modality: str) -> Sequence[_I]:
        if modality not in self:
            raise KeyError(f"Modality {modality!r} not found. "
                           f"Available modalities: {set(self.keys())}")

        return super().__getitem__(modality)  # type: ignore[return-value]

    def require_data(self) -> "MultiModalKwargsItems[MultiModalKwargsItem]":
        for modality, items in self.items():
            for i, item in enumerate(items):
                if item is None:
                    raise RuntimeError(
                        f"Found empty mm_items[{modality}][{i}]")

        return self  # type: ignore[return-value]

    def get_data(self, *, pin_memory: bool = False) -> "MultiModalKwargs":
>>>>>>> d00d6529
        elems_by_key = defaultdict[str, list[MultiModalFieldElem]](list)
        for modality, items in self.items():
            for i, item in enumerate(items):
                if item is None:
                    raise RuntimeError("Cannot build data from empty "
                                       f"mm_items[{modality}][{i}]")

                for key, elem in item.items():
                    elems_by_key[key].append(elem)

        return MultiModalKwargs({
            key:
            elems[0].field.reduce_data(elems, pin_memory=pin_memory)
            for key, elems in elems_by_key.items()
        })


MultiModalKwargsOptionalItems: TypeAlias = Union[
    MultiModalKwargsItems[MultiModalKwargsItem],
    MultiModalKwargsItems[Optional[MultiModalKwargsItem]],
]


class MultiModalKwargs(UserDict[str, NestedTensors]):
    """
    A dictionary that represents the keyword arguments to
    [`torch.nn.Module.forward`][].
    """

    @staticmethod
    @deprecated("`MultiModalKwargs.from_hf_inputs` is deprecated and "
                "will be removed in v0.13. "
                "Please use `MultiModalKwargsItems.from_hf_inputs` and "
                "access the tensor data using `.get_data()`.")
    def from_hf_inputs(
        hf_inputs: "BatchFeature",
        config_by_key: Mapping[str, MultiModalFieldConfig],
    ):
        return MultiModalKwargsItems.from_hf_inputs(hf_inputs, config_by_key) \
            .get_data()

    @staticmethod
    @deprecated("`MultiModalKwargs.from_items` is deprecated and "
                "will be removed in v0.13. "
                "Please use `MultiModalKwargsItems.from_seq` and "
                "access the tensor data using `.get_data()`.")
    def from_items(
        items: Sequence[MultiModalKwargsItem],
        *,
        pin_memory: bool = False,
    ):
        return MultiModalKwargsItems.from_seq(items) \
            .get_data(pin_memory=pin_memory)

    @staticmethod
    def _try_stack(nested_tensors: NestedTensors) -> NestedTensors:
        """
        Stack the inner dimensions that have the same shape in
        a nested list of tensors.

        Thus, a dimension represented by a list means that the inner
        dimensions are different for each element along that dimension.
        """
        if isinstance(nested_tensors, torch.Tensor):
            return nested_tensors

        # TODO: Remove these once all models have been migrated
        if isinstance(nested_tensors, np.ndarray):
            return torch.from_numpy(nested_tensors)
        if isinstance(nested_tensors, (int, float)):
            return torch.tensor(nested_tensors)

        stacked = [MultiModalKwargs._try_stack(t) for t in nested_tensors]
        if not is_list_of(stacked, torch.Tensor, check="all"):
            # Only tensors (not lists) can be stacked.
            return stacked

        tensors_ = cast(list[torch.Tensor], stacked)
        if len(tensors_) == 1:
            # An optimization when `tensors_` contains only one tensor:
            # - produce exactly same result as `torch.stack(tensors_)`
            # - will achieve zero-copy if the tensor is contiguous
            return tensors_[0].unsqueeze(0).contiguous()

        if any(t.shape != tensors_[0].shape for t in tensors_):
            # The tensors have incompatible shapes and can't be stacked.
            return tensors_

        return torch.stack(tensors_)

    @staticmethod
    def batch(inputs_list: list["MultiModalKwargs"]) -> BatchedTensorInputs:
        """
        Batch multiple inputs together into a dictionary.

        The resulting dictionary has the same keys as the inputs.
        If the corresponding value from each input is a tensor and they all
        share the same shape, the output value is a single batched tensor;
        otherwise, the output value is a list containing the original value
        from each input.
        """
        if len(inputs_list) == 0:
            return {}

        # We need to consider the case where each item in the batch
        # contains different modalities (i.e. different keys).
        item_lists = defaultdict[str, list[NestedTensors]](list)

        for inputs in inputs_list:
            for k, v in inputs.items():
                item_lists[k].append(v)

        return {
            k: MultiModalKwargs._try_stack(item_list)
            for k, item_list in item_lists.items()
        }

    @staticmethod
    def as_kwargs(
        batched_inputs: BatchedTensorInputs,
        *,
        device: torch.types.Device,
    ) -> BatchedTensorInputs:
<<<<<<< HEAD
        json_inputs = cast(JSONTree[torch.Tensor], batched_inputs)

        json_mapped = json_map_leaves(
            lambda x: x.to(device, non_blocking=True),
            json_inputs,
=======
        return json_map_leaves(
            lambda x: x.to(device=device, non_blocking=True),
            batched_inputs,
>>>>>>> d00d6529
        )

    def __getitem__(self, key: str):
        if key not in self:
            raise KeyError(f"Keyword argument {key!r} not found. "
                           f"Available keys: {set(self.keys())}")

        return super().__getitem__(key)

    def __eq__(self, other: object) -> bool:
        if not isinstance(other, self.__class__):
            return False

        for k in self:
            if k not in other:
                return False
            if not nested_tensors_equal(self[k], other[k]):
                return False

        return True


MultiModalPlaceholderDict = Mapping[str, Sequence[PlaceholderRange]]
"""
A dictionary containing placeholder ranges for each modality.
"""


class MultiModalInputs(TypedDict):
    """
    Represents the outputs of
    {class}`vllm.multimodal.processing.BaseMultiModalProcessor`,
    ready to be passed to vLLM internals.
    """

    type: Literal["multimodal"]
    """The type of inputs."""

    prompt: str
    """The processed prompt text."""

    prompt_token_ids: list[int]
    """The processed token IDs which includes placeholder tokens."""

    mm_kwargs: MultiModalKwargsOptionalItems
    """Keyword arguments to be directly passed to the model after batching."""

    mm_hashes: "MultiModalHashes"
    """The hashes of the multi-modal data."""

    mm_placeholders: MultiModalPlaceholderDict
    """
    For each modality, information about the placeholder tokens in
    `prompt_token_ids`.
    """

    cache_salt: NotRequired[str]
    """
    Optional cache salt to be used for prefix caching.
    """


class MultiModalEncDecInputs(MultiModalInputs):
    """
    Represents the outputs of {class}`vllm.multimodal.EncDecMultiModalProcessor`
    ready to be passed to vLLM internals.
    """

    encoder_prompt: str
    """The processed encoder prompt text."""

    encoder_prompt_token_ids: list[int]
    """The processed token IDs of the encoder prompt."""<|MERGE_RESOLUTION|>--- conflicted
+++ resolved
@@ -1,4 +1,5 @@
 # SPDX-License-Identifier: Apache-2.0
+# SPDX-FileCopyrightText: Copyright contributors to the vLLM project
 
 from abc import ABC, abstractmethod
 from collections import UserDict, defaultdict
@@ -10,19 +11,6 @@
                     cast, final)
 
 import numpy as np
-<<<<<<< HEAD
-import torch
-import torch.types
-from PIL.Image import Image
-from transformers import BatchFeature
-from typing_extensions import NotRequired, TypeAlias
-
-from vllm.jsontree import JSONTree, json_map_leaves
-from vllm.utils import full_groupby, is_list_of
-
-if TYPE_CHECKING:
-    from .hasher import MultiModalHashDict
-=======
 from typing_extensions import NotRequired, TypeAlias, TypeVar, deprecated
 
 from vllm.utils import LazyLoader, full_groupby, is_list_of
@@ -38,32 +26,31 @@
 
 else:
     torch = LazyLoader("torch", globals(), "torch")
->>>>>>> d00d6529
 
 _T = TypeVar("_T")
 
-HfImageItem: TypeAlias = Union[Image, np.ndarray, torch.Tensor]
-"""
-A {class}`transformers.image_utils.ImageInput` representing a single image
+HfImageItem: TypeAlias = Union["Image", np.ndarray, "torch.Tensor"]
+"""
+A `transformers.image_utils.ImageInput` representing a single image
 item, which can be passed to a HuggingFace `ImageProcessor`.
 """
 
-HfVideoItem: TypeAlias = Union[list[Image], np.ndarray, torch.Tensor,
-                               list[np.ndarray], list[torch.Tensor]]
-"""
-A {class}`transformers.image_utils.VideoInput` representing a single video
+HfVideoItem: TypeAlias = Union[list["Image"], np.ndarray, "torch.Tensor",
+                               list[np.ndarray], list["torch.Tensor"]]
+"""
+A `transformers.image_utils.VideoInput` representing a single video
 item, which can be passed to a HuggingFace `VideoProcessor`.
 """
 
-HfAudioItem: TypeAlias = Union[list[float], np.ndarray, torch.Tensor]
+HfAudioItem: TypeAlias = Union[list[float], np.ndarray, "torch.Tensor"]
 """
 Represents a single audio
 item, which can be passed to a HuggingFace `AudioProcessor`.
 """
 
-ImageItem: TypeAlias = Union[HfImageItem, torch.Tensor]
-"""
-A {class}`transformers.image_utils.ImageInput` representing a single image
+ImageItem: TypeAlias = Union[HfImageItem, "torch.Tensor"]
+"""
+A `transformers.image_utils.ImageInput` representing a single image
 item, which can be passed to a HuggingFace `ImageProcessor`.
 
 Alternatively, a 3-D tensor or batch of 2-D tensors,
@@ -71,10 +58,12 @@
 these are directly passed to the model without HF processing.
 """
 
-VideoItem: TypeAlias = Union[HfVideoItem, torch.Tensor]
-"""
-A {class}`transformers.image_utils.VideoInput` representing a single video
-item, which can be passed to a HuggingFace `VideoProcessor`.
+VideoItem: TypeAlias = Union[HfVideoItem, "torch.Tensor",
+                             tuple[HfVideoItem, dict[str, Any]]]
+"""
+A `transformers.video_utils.VideoInput` representing a single video item. 
+This can be passed to a HuggingFace `VideoProcessor` 
+with `transformers.video_utils.VideoMetadata`.
 
 Alternatively, a 3-D tensor or batch of 2-D tensors,
 which are treated as video embeddings;
@@ -82,7 +71,7 @@
 """
 
 AudioItem: TypeAlias = Union[HfAudioItem, tuple[np.ndarray, float],
-                             torch.Tensor]
+                             "torch.Tensor"]
 """
 Represents a single audio
 item, which can be passed to a HuggingFace `AudioProcessor`.
@@ -124,7 +113,8 @@
 """
 A dictionary containing an entry for each modality type to input.
 
-The built-in modalities are defined by {class}`MultiModalDataBuiltins`.
+The built-in modalities are defined by
+[`MultiModalDataBuiltins`][vllm.multimodal.inputs.MultiModalDataBuiltins].
 """
 
 MultiModalUUIDDict: TypeAlias = Mapping[str, Union[list[Optional[str]], str]]
@@ -161,7 +151,7 @@
     length: int
     """The length of the placeholder."""
 
-    is_embed: Optional[torch.Tensor] = None
+    is_embed: Optional["torch.Tensor"] = None
     """
     A boolean mask of shape `(length,)` indicating which positions
     between `offset` and `offset + length` to assign embeddings to.
@@ -187,15 +177,16 @@
         return nested_tensors_equal(self.is_embed, other.is_embed)
 
 
-NestedTensors = Union[list["NestedTensors"], list[torch.Tensor], torch.Tensor,
-                      tuple[torch.Tensor, ...]]
+NestedTensors: TypeAlias = Union[list["NestedTensors"], list["torch.Tensor"],
+                                 "torch.Tensor", tuple["torch.Tensor", ...]]
 """
 Uses a list instead of a tensor if the dimensions of each element do not match.
 """
 
 
 def nested_tensors_equal(a: NestedTensors, b: NestedTensors) -> bool:
-    """Equality check between {data}`NestedTensors` objects."""
+    """Equality check between
+    [`NestedTensors`][vllm.multimodal.inputs.NestedTensors] objects."""
     if isinstance(a, torch.Tensor):
         return isinstance(b, torch.Tensor) and torch.equal(a, b)
     elif isinstance(b, torch.Tensor):
@@ -215,7 +206,7 @@
 BatchedTensorInputs: TypeAlias = dict[str, NestedTensors]
 """
 A dictionary containing nested tensors which have been batched via
-{meth}`MultiModalKwargs.batch`.
+[`MultiModalKwargs.batch`][vllm.multimodal.inputs.MultiModalKwargs.batch].
 """
 
 
@@ -246,7 +237,7 @@
 class MultiModalFieldElem:
     """
     Represents a keyword argument corresponding to a multi-modal item
-    in {class}`MultiModalKwargs`.
+    in [`MultiModalKwargs`][vllm.multimodal.inputs.MultiModalKwargs].
     """
 
     modality: str
@@ -257,13 +248,15 @@
 
     key: str
     """
-    The key of this field in {class}`MultiModalKwargs`,
+    The key of this field in
+    [`MultiModalKwargs`][vllm.multimodal.inputs.MultiModalKwargs],
     i.e. the name of the keyword argument to be passed to the model.
     """
 
     data: NestedTensors
     """
-    The tensor data of this field in {class}`MultiModalKwargs`,
+    The tensor data of this field in
+    [`MultiModalKwargs`][vllm.multimodal.inputs.MultiModalKwargs],
     i.e. the value of the keyword argument to be passed to the model.
 
     It may be set to `None` if it is determined that the item is cached
@@ -296,7 +289,8 @@
 class BaseMultiModalField(ABC):
     """
     Defines how to interpret tensor data belonging to a keyword argument in
-    {class}`MultiModalKwargs` for multiple multi-modal items, and vice versa.
+    [`MultiModalKwargs`][vllm.multimodal.inputs.MultiModalKwargs] for multiple
+    multi-modal items, and vice versa.
     """
 
     def _field_factory(self, *, modality: str, key: str):
@@ -321,10 +315,12 @@
         data: NestedTensors,
     ) -> Sequence[MultiModalFieldElem]:
         """
-        Construct {class}`MultiModalFieldElem` instances to represent
-        the provided data.
-        
-        This is the inverse of {meth}`reduce_data`.
+        Construct
+        [`MultiModalFieldElem`][vllm.multimodal.inputs.MultiModalFieldElem]
+        instances to represent the provided data.
+
+        This is the inverse of
+        [`reduce_data`][vllm.multimodal.inputs.BaseMultiModalField.reduce_data].
         """
         raise NotImplementedError
 
@@ -344,9 +340,11 @@
         pin_memory: bool = False,
     ) -> NestedTensors:
         """
-        Merge the data from multiple instances of {class}`MultiModalFieldElem`.
-
-        This is the inverse of {meth}`build_elems`.
+        Merge the data from multiple instances of
+        [`MultiModalFieldElem`][vllm.multimodal.inputs.MultiModalFieldElem].
+
+        This is the inverse of
+        [`build_elems`][vllm.multimodal.inputs.BaseMultiModalField.build_elems].
         """
         field_types = [type(item.field) for item in elems]
         if len(set(field_types)) > 1:
@@ -359,9 +357,8 @@
 @dataclass(frozen=True)
 class MultiModalBatchedField(BaseMultiModalField):
     """
-    :::{seealso}
-    {func}`MultiModalFieldConfig.batched`
-    :::
+    Info:
+        [`MultiModalFieldConfig.batched`][vllm.multimodal.inputs.MultiModalFieldConfig.batched]
     """
 
     def build_elems(
@@ -400,10 +397,9 @@
 @dataclass(frozen=True)
 class MultiModalFlatField(BaseMultiModalField):
     """
-    :::{seealso}
-    {func}`MultiModalFieldConfig.flat`
-    {func}`MultiModalFieldConfig.flat_from_sizes`
-    :::
+    Info:
+        [`MultiModalFieldConfig.flat`][vllm.multimodal.inputs.MultiModalFieldConfig.flat]
+        [`MultiModalFieldConfig.flat_from_sizes`][vllm.multimodal.inputs.MultiModalFieldConfig.flat_from_sizes]
     """
     slices: Union[Sequence[slice], Sequence[Sequence[slice]]]
     dim: int = 0
@@ -457,9 +453,8 @@
 @dataclass(frozen=True)
 class MultiModalSharedField(BaseMultiModalField):
     """
-    :::{seealso}
-    {func}`MultiModalFieldConfig.shared`
-    :::
+    Info:
+        [`MultiModalFieldConfig.shared`][vllm.multimodal.inputs.MultiModalFieldConfig.shared]
     """
     batch_size: int
 
@@ -524,7 +519,7 @@
             modality: The modality of the multi-modal item that uses this
                 keyword argument.
             slices: For each multi-modal item, a slice (dim=0) or a tuple of
-                slices (dim>0) that is used to extract the data corresponding 
+                slices (dim>0) that is used to extract the data corresponding
                 to it.
             dim: The dimension to extract data, default to 0.
 
@@ -567,7 +562,7 @@
 
     @staticmethod
     def flat_from_sizes(modality: str,
-                        size_per_item: torch.Tensor,
+                        size_per_item: "torch.Tensor",
                         dim: int = 0):
         """
         Defines a field where an element in the batch is obtained by
@@ -609,9 +604,8 @@
             Element 3: [[C],[C]]
         ```
 
-        :::{seealso}
-        {func}`MultiModalFieldConfig.flat`
-        :::
+        Info:
+            [`MultiModalFieldConfig.flat`][vllm.multimodal.inputs.MultiModalFieldConfig.flat]
         """
 
         if size_per_item.ndim != 1:
@@ -675,8 +669,10 @@
 
 class MultiModalKwargsItem(UserDict[str, MultiModalFieldElem]):
     """
-    A collection of {class}`MultiModalFieldElem`
-    corresponding to a data item in {class}`MultiModalDataItems`.
+    A collection of
+    [`MultiModalFieldElem`][vllm.multimodal.inputs.MultiModalFieldElem]
+    corresponding to a data item in
+    [`MultiModalDataItems`][vllm.multimodal.parse.MultiModalDataItems].
     """
 
     @staticmethod
@@ -708,18 +704,6 @@
     def get_data(self) -> dict[str, NestedTensors]:
         return {key: elem.data for key, elem in self.items()}
 
-<<<<<<< HEAD
-# NOTE: UserDict is for V0 compatibility.
-# V1 should access individual items via `get_item`.
-class MultiModalKwargs(UserDict[str, NestedTensors]):
-    """
-    A dictionary that represents the keyword arguments to
-    {meth}`~torch.nn.Module.forward`.
-
-    The metadata `items` enables us to obtain the keyword arguments
-    corresponding to each data item in {class}`MultiModalDataItems`, via
-    {meth}`get_item` and {meth}`get_items`.
-=======
 
 _I = TypeVar(
     "_I",
@@ -734,12 +718,11 @@
     A dictionary of
     [`MultiModalKwargsItem`][vllm.multimodal.inputs.MultiModalKwargsItem]s
     by modality.
->>>>>>> d00d6529
     """
 
     @staticmethod
     def from_hf_inputs(
-        hf_inputs: BatchFeature,
+        hf_inputs: "BatchFeature",
         config_by_key: Mapping[str, MultiModalFieldConfig],
     ):
         # NOTE: This skips fields in `hf_inputs` that are not in `config_by_key`
@@ -772,10 +755,6 @@
         return MultiModalKwargsItems.from_seq(items)
 
     @staticmethod
-<<<<<<< HEAD
-    def from_items(items: Sequence[MultiModalKwargsItem]):
-        """Construct a new {class}`MultiModalKwargs` from multiple items."""
-=======
     def from_seq(items: Sequence[MultiModalKwargsItem]):
         items_by_modality = full_groupby(items, key=lambda x: x.modality)
         return MultiModalKwargsItems(items_by_modality)
@@ -797,7 +776,6 @@
         return self  # type: ignore[return-value]
 
     def get_data(self, *, pin_memory: bool = False) -> "MultiModalKwargs":
->>>>>>> d00d6529
         elems_by_key = defaultdict[str, list[MultiModalFieldElem]](list)
         for modality, items in self.items():
             for i, item in enumerate(items):
@@ -853,7 +831,8 @@
             .get_data(pin_memory=pin_memory)
 
     @staticmethod
-    def _try_stack(nested_tensors: NestedTensors) -> NestedTensors:
+    def _try_stack(nested_tensors: NestedTensors,
+                   pin_memory: bool = False) -> NestedTensors:
         """
         Stack the inner dimensions that have the same shape in
         a nested list of tensors.
@@ -870,7 +849,9 @@
         if isinstance(nested_tensors, (int, float)):
             return torch.tensor(nested_tensors)
 
-        stacked = [MultiModalKwargs._try_stack(t) for t in nested_tensors]
+        stacked = [
+            MultiModalKwargs._try_stack(t, pin_memory) for t in nested_tensors
+        ]
         if not is_list_of(stacked, torch.Tensor, check="all"):
             # Only tensors (not lists) can be stacked.
             return stacked
@@ -886,10 +867,16 @@
             # The tensors have incompatible shapes and can't be stacked.
             return tensors_
 
-        return torch.stack(tensors_)
-
-    @staticmethod
-    def batch(inputs_list: list["MultiModalKwargs"]) -> BatchedTensorInputs:
+        outputs = torch.empty(len(tensors_),
+                              *tensors_[0].shape,
+                              dtype=tensors_[0].dtype,
+                              device=tensors_[0].device,
+                              pin_memory=pin_memory)
+        return torch.stack(tensors_, out=outputs)
+
+    @staticmethod
+    def batch(inputs_list: list["MultiModalKwargs"],
+              pin_memory: bool = False) -> BatchedTensorInputs:
         """
         Batch multiple inputs together into a dictionary.
 
@@ -911,7 +898,7 @@
                 item_lists[k].append(v)
 
         return {
-            k: MultiModalKwargs._try_stack(item_list)
+            k: MultiModalKwargs._try_stack(item_list, pin_memory)
             for k, item_list in item_lists.items()
         }
 
@@ -921,17 +908,9 @@
         *,
         device: torch.types.Device,
     ) -> BatchedTensorInputs:
-<<<<<<< HEAD
-        json_inputs = cast(JSONTree[torch.Tensor], batched_inputs)
-
-        json_mapped = json_map_leaves(
-            lambda x: x.to(device, non_blocking=True),
-            json_inputs,
-=======
         return json_map_leaves(
             lambda x: x.to(device=device, non_blocking=True),
             batched_inputs,
->>>>>>> d00d6529
         )
 
     def __getitem__(self, key: str):
@@ -954,7 +933,7 @@
         return True
 
 
-MultiModalPlaceholderDict = Mapping[str, Sequence[PlaceholderRange]]
+MultiModalPlaceholderDict: TypeAlias = Mapping[str, Sequence[PlaceholderRange]]
 """
 A dictionary containing placeholder ranges for each modality.
 """
@@ -963,7 +942,7 @@
 class MultiModalInputs(TypedDict):
     """
     Represents the outputs of
-    {class}`vllm.multimodal.processing.BaseMultiModalProcessor`,
+    [`BaseMultiModalProcessor`][vllm.multimodal.processing.BaseMultiModalProcessor],
     ready to be passed to vLLM internals.
     """
 
@@ -982,7 +961,7 @@
     mm_hashes: "MultiModalHashes"
     """The hashes of the multi-modal data."""
 
-    mm_placeholders: MultiModalPlaceholderDict
+    mm_placeholders: "MultiModalPlaceholderDict"
     """
     For each modality, information about the placeholder tokens in
     `prompt_token_ids`.
@@ -996,7 +975,8 @@
 
 class MultiModalEncDecInputs(MultiModalInputs):
     """
-    Represents the outputs of {class}`vllm.multimodal.EncDecMultiModalProcessor`
+    Represents the outputs of
+    [`EncDecMultiModalProcessor`][vllm.multimodal.processing.EncDecMultiModalProcessor]
     ready to be passed to vLLM internals.
     """
 
