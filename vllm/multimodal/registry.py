# SPDX-License-Identifier: Apache-2.0
from collections.abc import Mapping
from dataclasses import dataclass
from typing import TYPE_CHECKING, Generic, Optional, Protocol, TypeVar

import torch.nn as nn
from typing_extensions import deprecated

from vllm.logger import init_logger
from vllm.transformers_utils.tokenizer import (AnyTokenizer,
                                               cached_tokenizer_from_config)
from vllm.utils import ClassRegistry

from .cache import BaseMultiModalProcessorCache
from .processing import (BaseMultiModalProcessor, BaseProcessingInfo,
                         InputProcessingContext)
from .profiling import (BaseDummyInputsBuilder, DummyDecoderData,
                        DummyEncoderData, MultiModalProfiler)

if TYPE_CHECKING:
    from vllm.config import ModelConfig

logger = init_logger(__name__)

N = TypeVar("N", bound=type[nn.Module])
_I = TypeVar("_I", bound=BaseProcessingInfo)
_I_co = TypeVar("_I_co", bound=BaseProcessingInfo, covariant=True)


class ProcessingInfoFactory(Protocol[_I_co]):
    """Constructs a {class}`MultiModalProcessor` instance from the context."""

    def __call__(
        self,
        ctx: InputProcessingContext,
    ) -> _I_co:
        ...


class DummyInputsBuilderFactory(Protocol[_I]):  # type: ignore[misc]
    """
    Constructs a {class}`BaseDummyInputsBuilder` instance from the context.
    """

    def __call__(self, info: _I) -> BaseDummyInputsBuilder[_I]:
        ...


class MultiModalProcessorFactory(Protocol[_I]):
    """Constructs a {class}`MultiModalProcessor` instance from the context."""

    def __call__(
        self,
        info: _I,
        dummy_inputs: BaseDummyInputsBuilder[_I],
        *,
        cache: Optional[BaseMultiModalProcessorCache] = None,
    ) -> BaseMultiModalProcessor[_I]:
        ...


@dataclass(frozen=True)
class _ProcessorFactories(Generic[_I]):
    info: ProcessingInfoFactory[_I]
    processor: MultiModalProcessorFactory[_I]
    dummy_inputs: DummyInputsBuilderFactory[_I]

    def build_processor(
        self,
        ctx: InputProcessingContext,
        *,
        cache: Optional[BaseMultiModalProcessorCache] = None,
    ):
        info = self.info(ctx)
        dummy_inputs_builder = self.dummy_inputs(info)
        return self.processor(info, dummy_inputs_builder, cache=cache)


class MultiModalRegistry:
    """
    A registry that dispatches data processing according to the model.
    """

    def __init__(self) -> None:
        self._processor_factories = ClassRegistry[nn.Module,
                                                  _ProcessorFactories]()

    def supports_multimodal_inputs(self, model_config: "ModelConfig") -> bool:
        """
        Checks if the model supports multimodal inputs.
        Returns True if the model is multimodal with any non-zero supported 
        modalities, otherwise returns False, effectively running in 
        text-only mode.
        """
        if not model_config.is_multimodal_model:
            return False

<<<<<<< HEAD
    @deprecated("Legacy input processor/mapper pipeline has been removed. "
                "Please update your model runner to use "
                "`seq_group_metadata.multi_modal_data` directly without "
                "further processing.")
    def create_input_mapper(self, model_config: "ModelConfig"):
        return lambda data, mm_processor_kwargs: data
=======
        info = self._create_processing_info(model_config, tokenizer=None)
        supported_modalities = info.get_supported_mm_limits()

        mm_config = model_config.get_multimodal_config()

        # Check if all supported modalities have limit == 0
        if all(
                mm_config.get_limit_per_prompt(modality) == 0
                for modality in supported_modalities):
            logger.info_once(
                "All limits of multimodal modalities supported by the model "
                "are set to 0, running in text-only mode.")
            return False

        return True
>>>>>>> d00d6529

    def get_max_tokens_per_item_by_modality(
        self,
        model_config: "ModelConfig",
        *,
        cache: Optional[BaseMultiModalProcessorCache] = None,
    ) -> Mapping[str, int]:
        """
        Get the maximum number of tokens per data item from each modality based
        on underlying model configuration.
        """
        if not model_config.is_multimodal_model:
            return {}

<<<<<<< HEAD
        processor = self.create_processor(model_config, disable_cache=True)
=======
        processor = self.create_processor(model_config, cache=cache)
>>>>>>> d00d6529
        profiler = MultiModalProfiler(processor)

        seq_len = model_config.max_model_len
        mm_limits = self.get_mm_limits_per_prompt(model_config, cache=cache)

        return profiler.get_mm_max_tokens(
            seq_len,
            {
                modality: 1
                for modality, limit in mm_limits.items() if limit > 0
            },
        )

    def get_max_tokens_per_item_by_nonzero_modality(
        self,
        model_config: "ModelConfig",
        *,
        cache: Optional[BaseMultiModalProcessorCache] = None,
    ) -> Mapping[str, int]:
        """
        Get the maximum number of tokens per data item from each modality based
        on underlying model configuration, excluding modalities that user
        explicitly disabled via `limit_mm_per_prompt`.

        Note:
            This is currently directly used only in V1 for profiling the memory
            usage of a model.
        """
        mm_limits = self.get_mm_limits_per_prompt(model_config, cache=cache)
        max_tokens_per_item = self.get_max_tokens_per_item_by_modality(
            model_config,
            cache=cache,
        )

        return {
            key: max_tokens_per_mm_item
            for key, max_tokens_per_mm_item in max_tokens_per_item.items()
            if mm_limits[key] > 0
        }

<<<<<<< HEAD
    def get_max_tokens_by_modality(
        self,
        model_config: "ModelConfig",
    ) -> Mapping[str, int]:
        """
        Get the maximum number of tokens from each modality
        for profiling the memory usage of a model.

        See {meth}`MultiModalPlugin.get_max_multimodal_tokens` for more details.
        """
        mm_limits = self.get_mm_limits_per_prompt(model_config)

        return {
            key: mm_limits[key] * max_tokens_per_mm_item
            for key, max_tokens_per_mm_item in
            self.get_max_tokens_per_item_by_modality(model_config).items()
        }

    def get_max_multimodal_tokens(self, model_config: "ModelConfig") -> int:
        """
        Get the maximum number of multi-modal tokens
        for profiling the memory usage of a model.

        See {meth}`MultiModalPlugin.get_max_multimodal_tokens` for more details.
        """
        return sum(self.get_max_tokens_by_modality(model_config).values())

    @deprecated("Legacy input processor/mapper pipeline has been removed. "
                "Please update your model runner to use "
                "`seq_group_metadata.multi_modal_data` directly without "
                "further processing.")
    def init_mm_limits_per_prompt(
        self,
        model_config: "ModelConfig",
    ) -> None:
        pass

=======
>>>>>>> d00d6529
    def get_mm_limits_per_prompt(
        self,
        model_config: "ModelConfig",
        *,
        cache: Optional[BaseMultiModalProcessorCache] = None,
    ) -> Mapping[str, int]:
        """
        Get the maximum number of multi-modal input instances for each modality
        that are allowed per prompt for a model class.
        """
        if not model_config.is_multimodal_model:
            return {}

<<<<<<< HEAD
        processor = self.create_processor(model_config, disable_cache=True)
=======
        processor = self.create_processor(model_config, cache=cache)
>>>>>>> d00d6529
        profiler = MultiModalProfiler(processor)
        return profiler.get_mm_limits()

    def register_processor(
        self,
        processor: MultiModalProcessorFactory[_I],
        *,
        info: ProcessingInfoFactory[_I],
        dummy_inputs: DummyInputsBuilderFactory[_I],
    ):
        """
        Register a multi-modal processor to a model class. The processor
        is constructed lazily, hence a factory method should be passed.

        When the model receives multi-modal data, the provided function is
        invoked to transform the data into a dictionary of model inputs.

        :::{seealso}
        {ref}`mm-processing`
        :::
        """

        def wrapper(model_cls: N) -> N:
            if self._processor_factories.contains(model_cls, strict=True):
                logger.warning(
                    "Model class %s already has a multi-modal processor "
                    "registered to %s. It is overwritten by the new one.",
                    model_cls, self)

            self._processor_factories[model_cls] = _ProcessorFactories(
                info=info,
                dummy_inputs=dummy_inputs,
                processor=processor,
            )

            return model_cls

        return wrapper

    def _get_model_cls(self, model_config: "ModelConfig"):
        # Avoid circular import
        from vllm.model_executor.model_loader import get_model_architecture

        model_cls, _ = get_model_architecture(model_config)
        return model_cls

<<<<<<< HEAD
    @deprecated("Legacy input processor/mapper pipeline has been removed. "
                "Please update your model runner to use "
                "`seq_group_metadata.multi_modal_data` directly without "
                "further processing.")
    def has_processor(self, model_config: "ModelConfig") -> bool:
        return True
=======
    def _create_processing_ctx(
        self,
        model_config: "ModelConfig",
        tokenizer: Optional[AnyTokenizer] = None,
    ) -> InputProcessingContext:
        if tokenizer is None and not model_config.skip_tokenizer_init:
            tokenizer = cached_tokenizer_from_config(model_config)
        return InputProcessingContext(model_config, tokenizer)

    def _create_processing_info(
        self,
        model_config: "ModelConfig",
        *,
        tokenizer: Optional[AnyTokenizer] = None,
    ) -> BaseProcessingInfo:
        model_cls = self._get_model_cls(model_config)
        factories = self._processor_factories[model_cls]
        ctx = self._create_processing_ctx(model_config, tokenizer)
        return factories.info(ctx)
>>>>>>> d00d6529

    def create_processor(
        self,
        model_config: "ModelConfig",
        *,
        tokenizer: Optional[AnyTokenizer] = None,
        cache: Optional[BaseMultiModalProcessorCache] = None,
    ) -> BaseMultiModalProcessor[BaseProcessingInfo]:
        """
        Create a multi-modal processor for a specific model and tokenizer.

        :::{seealso}
        {ref}`mm-processing`
        :::
        """
        if not model_config.is_multimodal_model:
            raise ValueError(f"{model_config.model} is not a multimodal model")

<<<<<<< HEAD
        if tokenizer is None:
            tokenizer = cached_tokenizer_from_config(model_config)
        if disable_cache is None:
            mm_config = model_config.get_multimodal_config()
            disable_cache = mm_config.disable_mm_preprocessor_cache

=======
>>>>>>> d00d6529
        model_cls = self._get_model_cls(model_config)
        factories = self._processor_factories[model_cls]

        ctx = self._create_processing_ctx(model_config, tokenizer)

        return factories.build_processor(ctx, cache=cache)

    def get_decoder_dummy_data(
        self,
        model_config: "ModelConfig",
        seq_len: int,
        mm_counts: Optional[Mapping[str, int]] = None,
        *,
        cache: Optional[BaseMultiModalProcessorCache] = None,
    ) -> DummyDecoderData:
        """
        Create dummy data for profiling the memory usage of a model.

        The model is identified by ``model_config``.
        """
<<<<<<< HEAD
        processor = self.create_processor(model_config, disable_cache=True)
=======
        processor = self.create_processor(model_config, cache=cache)
>>>>>>> d00d6529
        profiler = MultiModalProfiler(processor)
        dummy_data = profiler.get_decoder_dummy_data(seq_len, mm_counts)

        # Having more tokens is over-conservative but otherwise fine
        token_ids = dummy_data.prompt_token_ids
        if len(token_ids) < seq_len:
            raise AssertionError(
                f"Expected at least {seq_len} dummy tokens for profiling, "
                f"but found {len(token_ids)} tokens instead.")

        return dummy_data

    def get_encoder_dummy_data(
        self,
        model_config: "ModelConfig",
        seq_len: int,
        mm_counts: Optional[Mapping[str, int]] = None,
        *,
        cache: Optional[BaseMultiModalProcessorCache] = None,
    ) -> DummyEncoderData:
        """
        Create dummy data for profiling the memory usage of a model.

        The model is identified by ``model_config``.
        """
<<<<<<< HEAD
        processor = self.create_processor(model_config, disable_cache=True)
=======
        processor = self.create_processor(model_config, cache=cache)
>>>>>>> d00d6529
        profiler = MultiModalProfiler(processor)
        dummy_data = profiler.get_encoder_dummy_data(seq_len, mm_counts)

        # Having more tokens is over-conservative but otherwise fine
        token_ids = dummy_data.prompt_token_ids
        if len(token_ids) < seq_len:
            logger.warning_once(
                "Expected at least %d dummy encoder tokens for profiling, but found %d tokens instead.",  # noqa: E501
                seq_len,
                len(token_ids),
            )

        return dummy_data

    def get_encdec_max_encoder_len(self, model_config: "ModelConfig") -> int:
        """
        Get the maximum length of the encoder input for encoder-decoder models.
        """
        if not model_config.is_encoder_decoder:
            return 0
        max_tokens = self.\
            get_max_tokens_per_item_by_nonzero_modality(model_config)
        if not max_tokens:
            # TODO - this function assumes encoder-decoder models are
            # multimodal. This will need to change when adding support for more
            # than whisper.
            return 0
        assert len(max_tokens) == 1, "Encoder-decoder models are expected \
            to implement the multimodal interface with at most one modality."

        first_modality = next(iter(max_tokens))
        return max_tokens[first_modality]<|MERGE_RESOLUTION|>--- conflicted
+++ resolved
@@ -1,10 +1,10 @@
 # SPDX-License-Identifier: Apache-2.0
+# SPDX-FileCopyrightText: Copyright contributors to the vLLM project
 from collections.abc import Mapping
 from dataclasses import dataclass
 from typing import TYPE_CHECKING, Generic, Optional, Protocol, TypeVar
 
 import torch.nn as nn
-from typing_extensions import deprecated
 
 from vllm.logger import init_logger
 from vllm.transformers_utils.tokenizer import (AnyTokenizer,
@@ -28,7 +28,11 @@
 
 
 class ProcessingInfoFactory(Protocol[_I_co]):
-    """Constructs a {class}`MultiModalProcessor` instance from the context."""
+    """
+    Constructs a
+    [`BaseMultiModalProcessor`][vllm.multimodal.processing.BaseMultiModalProcessor]
+    instance from the context.
+    """
 
     def __call__(
         self,
@@ -39,7 +43,9 @@
 
 class DummyInputsBuilderFactory(Protocol[_I]):  # type: ignore[misc]
     """
-    Constructs a {class}`BaseDummyInputsBuilder` instance from the context.
+    Constructs a
+    [`BaseDummyInputsBuilder`][vllm.multimodal.profiling.BaseDummyInputsBuilder]
+    instance from the context.
     """
 
     def __call__(self, info: _I) -> BaseDummyInputsBuilder[_I]:
@@ -47,7 +53,11 @@
 
 
 class MultiModalProcessorFactory(Protocol[_I]):
-    """Constructs a {class}`MultiModalProcessor` instance from the context."""
+    """
+    Constructs a
+    [`BaseMultiModalProcessor`][vllm.multimodal.processing.BaseMultiModalProcessor]
+    instance from the context.
+    """
 
     def __call__(
         self,
@@ -95,14 +105,6 @@
         if not model_config.is_multimodal_model:
             return False
 
-<<<<<<< HEAD
-    @deprecated("Legacy input processor/mapper pipeline has been removed. "
-                "Please update your model runner to use "
-                "`seq_group_metadata.multi_modal_data` directly without "
-                "further processing.")
-    def create_input_mapper(self, model_config: "ModelConfig"):
-        return lambda data, mm_processor_kwargs: data
-=======
         info = self._create_processing_info(model_config, tokenizer=None)
         supported_modalities = info.get_supported_mm_limits()
 
@@ -118,7 +120,6 @@
             return False
 
         return True
->>>>>>> d00d6529
 
     def get_max_tokens_per_item_by_modality(
         self,
@@ -133,17 +134,13 @@
         if not model_config.is_multimodal_model:
             return {}
 
-<<<<<<< HEAD
-        processor = self.create_processor(model_config, disable_cache=True)
-=======
         processor = self.create_processor(model_config, cache=cache)
->>>>>>> d00d6529
         profiler = MultiModalProfiler(processor)
 
         seq_len = model_config.max_model_len
         mm_limits = self.get_mm_limits_per_prompt(model_config, cache=cache)
 
-        return profiler.get_mm_max_tokens(
+        return profiler.get_mm_max_contiguous_tokens(
             seq_len,
             {
                 modality: 1
@@ -178,46 +175,6 @@
             if mm_limits[key] > 0
         }
 
-<<<<<<< HEAD
-    def get_max_tokens_by_modality(
-        self,
-        model_config: "ModelConfig",
-    ) -> Mapping[str, int]:
-        """
-        Get the maximum number of tokens from each modality
-        for profiling the memory usage of a model.
-
-        See {meth}`MultiModalPlugin.get_max_multimodal_tokens` for more details.
-        """
-        mm_limits = self.get_mm_limits_per_prompt(model_config)
-
-        return {
-            key: mm_limits[key] * max_tokens_per_mm_item
-            for key, max_tokens_per_mm_item in
-            self.get_max_tokens_per_item_by_modality(model_config).items()
-        }
-
-    def get_max_multimodal_tokens(self, model_config: "ModelConfig") -> int:
-        """
-        Get the maximum number of multi-modal tokens
-        for profiling the memory usage of a model.
-
-        See {meth}`MultiModalPlugin.get_max_multimodal_tokens` for more details.
-        """
-        return sum(self.get_max_tokens_by_modality(model_config).values())
-
-    @deprecated("Legacy input processor/mapper pipeline has been removed. "
-                "Please update your model runner to use "
-                "`seq_group_metadata.multi_modal_data` directly without "
-                "further processing.")
-    def init_mm_limits_per_prompt(
-        self,
-        model_config: "ModelConfig",
-    ) -> None:
-        pass
-
-=======
->>>>>>> d00d6529
     def get_mm_limits_per_prompt(
         self,
         model_config: "ModelConfig",
@@ -231,11 +188,7 @@
         if not model_config.is_multimodal_model:
             return {}
 
-<<<<<<< HEAD
-        processor = self.create_processor(model_config, disable_cache=True)
-=======
         processor = self.create_processor(model_config, cache=cache)
->>>>>>> d00d6529
         profiler = MultiModalProfiler(processor)
         return profiler.get_mm_limits()
 
@@ -252,10 +205,6 @@
 
         When the model receives multi-modal data, the provided function is
         invoked to transform the data into a dictionary of model inputs.
-
-        :::{seealso}
-        {ref}`mm-processing`
-        :::
         """
 
         def wrapper(model_cls: N) -> N:
@@ -282,14 +231,6 @@
         model_cls, _ = get_model_architecture(model_config)
         return model_cls
 
-<<<<<<< HEAD
-    @deprecated("Legacy input processor/mapper pipeline has been removed. "
-                "Please update your model runner to use "
-                "`seq_group_metadata.multi_modal_data` directly without "
-                "further processing.")
-    def has_processor(self, model_config: "ModelConfig") -> bool:
-        return True
-=======
     def _create_processing_ctx(
         self,
         model_config: "ModelConfig",
@@ -309,7 +250,6 @@
         factories = self._processor_factories[model_cls]
         ctx = self._create_processing_ctx(model_config, tokenizer)
         return factories.info(ctx)
->>>>>>> d00d6529
 
     def create_processor(
         self,
@@ -320,23 +260,10 @@
     ) -> BaseMultiModalProcessor[BaseProcessingInfo]:
         """
         Create a multi-modal processor for a specific model and tokenizer.
-
-        :::{seealso}
-        {ref}`mm-processing`
-        :::
         """
         if not model_config.is_multimodal_model:
             raise ValueError(f"{model_config.model} is not a multimodal model")
 
-<<<<<<< HEAD
-        if tokenizer is None:
-            tokenizer = cached_tokenizer_from_config(model_config)
-        if disable_cache is None:
-            mm_config = model_config.get_multimodal_config()
-            disable_cache = mm_config.disable_mm_preprocessor_cache
-
-=======
->>>>>>> d00d6529
         model_cls = self._get_model_cls(model_config)
         factories = self._processor_factories[model_cls]
 
@@ -357,11 +284,7 @@
 
         The model is identified by ``model_config``.
         """
-<<<<<<< HEAD
-        processor = self.create_processor(model_config, disable_cache=True)
-=======
         processor = self.create_processor(model_config, cache=cache)
->>>>>>> d00d6529
         profiler = MultiModalProfiler(processor)
         dummy_data = profiler.get_decoder_dummy_data(seq_len, mm_counts)
 
@@ -387,11 +310,7 @@
 
         The model is identified by ``model_config``.
         """
-<<<<<<< HEAD
-        processor = self.create_processor(model_config, disable_cache=True)
-=======
         processor = self.create_processor(model_config, cache=cache)
->>>>>>> d00d6529
         profiler = MultiModalProfiler(processor)
         dummy_data = profiler.get_encoder_dummy_data(seq_len, mm_counts)
 
