--- conflicted
+++ resolved
@@ -35,19 +35,6 @@
 steps:
 ##### fast check tests  #####
 
-<<<<<<< HEAD
-- label: Documentation Build # 2min
-  working_dir: "/vllm-workspace/test_docs/docs"
-  fast_check: true
-  no_gpu: True
-  commands:
-  - pip install -r ../../requirements/docs.txt
-  - SPHINXOPTS=\"-W\" make html
-  # Check API reference (if it fails, you may have missing mock imports)
-  - grep \"sig sig-object py\" build/html/api/vllm/vllm.sampling_params.html
-
-- label: Async Engine, Inputs, Utils, Worker Test # 24min
-=======
 - label: Pytorch Nightly Dependency Override Check # 2min
   # if this test fails, it means the nightly torch version is not compatible with some
   # of the dependencies. Please check the error message and add the package to whitelist
@@ -61,7 +48,6 @@
 - label: Async Engine, Inputs, Utils, Worker Test # 36min
   timeout_in_minutes: 50
   mirror_hardwares: [amdexperimental]
->>>>>>> d00d6529
   source_file_dependencies:
   - vllm/
   - tests/multimodal
@@ -83,13 +69,6 @@
   commands:
   - python3 standalone_tests/lazy_imports.py
   - pytest -v -s test_inputs.py
-<<<<<<< HEAD
-  - pytest -v -s multimodal
-  - pytest -v -s test_utils.py # Utils
-  - pytest -v -s worker # Worker
-
-- label: Python-only Installation Test
-=======
   - pytest -v -s test_outputs.py
   - pytest -v -s -m 'cpu_test' multimodal
   - pytest -v -s transformers_utils
@@ -97,21 +76,15 @@
 - label: Python-only Installation Test # 10min
   timeout_in_minutes: 20
   mirror_hardwares: [amdexperimental]
->>>>>>> d00d6529
   source_file_dependencies:
   - tests/standalone_tests/python_only_compile.sh
   - setup.py
   commands:
   - bash standalone_tests/python_only_compile.sh
 
-<<<<<<< HEAD
-- label: Basic Correctness Test # 30min
-  #mirror_hardwares: [amd]
-=======
 - label: Basic Correctness Test # 20min
   timeout_in_minutes: 30
   mirror_hardwares: [amdexperimental]
->>>>>>> d00d6529
   fast_check: true
   torch_nightly: true
   source_file_dependencies:
@@ -124,25 +97,10 @@
   - pytest -v -s basic_correctness/test_cumem.py
   - pytest -v -s basic_correctness/test_basic_correctness.py
   - pytest -v -s basic_correctness/test_cpu_offload.py
-<<<<<<< HEAD
-  - VLLM_TEST_ENABLE_ARTIFICIAL_PREEMPT=1 pytest -v -s basic_correctness/test_preemption.py
-
-- label: Chunked Prefill Test
-  source_file_dependencies:
-  - vllm/
-  - tests/basic_correctness/test_chunked_prefill
-  commands:
-  - VLLM_ATTENTION_BACKEND=XFORMERS pytest -v -s basic_correctness/test_chunked_prefill.py
-  - VLLM_ATTENTION_BACKEND=FLASH_ATTN pytest -v -s basic_correctness/test_chunked_prefill.py
-
-- label: Core Test # 10min
-  mirror_hardwares: [amd]
-=======
 
 - label: Entrypoints Unit Tests # 5min
   timeout_in_minutes: 10
   working_dir: "/vllm-workspace/tests"
->>>>>>> d00d6529
   fast_check: true
   source_file_dependencies:
   - vllm/entrypoints
@@ -151,33 +109,18 @@
   - pytest -v -s entrypoints/openai/tool_parsers
   - pytest -v -s entrypoints/ --ignore=entrypoints/llm --ignore=entrypoints/openai --ignore=entrypoints/offline_mode --ignore=entrypoints/test_chat_utils.py  --ignore=entrypoints/pooling
 
-<<<<<<< HEAD
-- label: Entrypoints Test # 40min
-=======
 - label: Entrypoints Integration Test (LLM) # 30min
   timeout_in_minutes: 40
   mirror_hardwares: [amdexperimental]
->>>>>>> d00d6529
   working_dir: "/vllm-workspace/tests"
   fast_check: true
   torch_nightly: true
-  #mirror_hardwares: [amd]
   source_file_dependencies:
   - vllm/
   - tests/entrypoints/llm
-  - tests/entrypoints/openai
-  - tests/entrypoints/test_chat_utils
   - tests/entrypoints/offline_mode
   commands:
   - export VLLM_WORKER_MULTIPROC_METHOD=spawn
-<<<<<<< HEAD
-  - pytest -v -s entrypoints/llm --ignore=entrypoints/llm/test_lazy_outlines.py --ignore=entrypoints/llm/test_generate.py --ignore=entrypoints/llm/test_generate_multiple_loras.py --ignore=entrypoints/llm/test_guided_generate.py --ignore=entrypoints/llm/test_collective_rpc.py
-  - pytest -v -s entrypoints/llm/test_lazy_outlines.py # it needs a clean process
-  - pytest -v -s entrypoints/llm/test_generate.py # it needs a clean process
-  - pytest -v -s entrypoints/llm/test_generate_multiple_loras.py # it needs a clean process
-  - VLLM_USE_V1=0 pytest -v -s entrypoints/llm/test_guided_generate.py # it needs a clean process
-  - pytest -v -s entrypoints/openai --ignore=entrypoints/openai/test_oot_registration.py  --ignore=entrypoints/openai/test_chat_with_tool_reasoning.py --ignore=entrypoints/openai/correctness/ --ignore=entrypoints/openai/test_openai_schema.py
-=======
   - pytest -v -s entrypoints/llm --ignore=entrypoints/llm/test_generate.py --ignore=entrypoints/llm/test_collective_rpc.py
   - pytest -v -s entrypoints/llm/test_generate.py # it needs a clean process
   - pytest -v -s entrypoints/offline_mode # Needs to avoid interference with other tests
@@ -196,13 +139,8 @@
   - export VLLM_WORKER_MULTIPROC_METHOD=spawn
   - PYTHONPATH=/vllm-workspace pytest -v -s entrypoints/openai/test_collective_rpc.py # PYTHONPATH is needed to import custom Worker extension
   - pytest -v -s entrypoints/openai --ignore=entrypoints/openai/test_chat_with_tool_reasoning.py --ignore=entrypoints/openai/test_oot_registration.py --ignore=entrypoints/openai/test_tensorizer_entrypoint.py --ignore=entrypoints/openai/correctness/ --ignore=entrypoints/openai/test_collective_rpc.py --ignore=entrypoints/openai/tool_parsers/
->>>>>>> d00d6529
   - pytest -v -s entrypoints/test_chat_utils.py
-  - VLLM_USE_V1=0 pytest -v -s entrypoints/offline_mode # Needs to avoid interference with other tests
-
-<<<<<<< HEAD
-- label: Distributed Tests (4 GPUs) # 10min
-=======
+
 - label: Entrypoints Integration Test (Pooling)
   timeout_in_minutes: 50
   mirror_hardwares: [amdexperimental]
@@ -219,37 +157,23 @@
 - label: Distributed Tests (4 GPUs) # 35min
   timeout_in_minutes: 50
   mirror_hardwares: [amdexperimental]
->>>>>>> d00d6529
   working_dir: "/vllm-workspace/tests"
   num_gpus: 4
   source_file_dependencies:
   - vllm/distributed/
   - tests/distributed/test_utils
   - tests/distributed/test_pynccl
-  - tests/spec_decode/e2e/test_integration_dist_tp4
+  - tests/distributed/test_events
   - tests/compile/test_basic_correctness
   - examples/offline_inference/rlhf.py
   - examples/offline_inference/rlhf_colocate.py
   - tests/examples/offline_inference/data_parallel.py
-<<<<<<< HEAD
-  - tests/v1/test_async_llm_dp.py
-=======
   - tests/v1/distributed
   - tests/v1/engine/test_engine_core_client.py
   - tests/distributed/test_symm_mem_allreduce.py
->>>>>>> d00d6529
   commands:
   # test with torchrun tp=2 and external_dp=2
   - torchrun --nproc-per-node=4 distributed/test_torchrun_example.py
-<<<<<<< HEAD
-  # test with internal dp
-  - python3 ../examples/offline_inference/data_parallel.py
-  - TP_SIZE=2 DP_SIZE=2 pytest -v -s v1/test_async_llm_dp.py
-  - pytest -v -s distributed/test_utils.py
-  - pytest -v -s compile/test_basic_correctness.py
-  - pytest -v -s distributed/test_pynccl.py
-  - pytest -v -s spec_decode/e2e/test_integration_dist_tp4.py
-=======
   # test with torchrun tp=2 and pp=2
   - PP_SIZE=2 torchrun --nproc-per-node=4 distributed/test_torchrun_example.py
   # test with torchrun tp=4 and dp=1
@@ -272,18 +196,13 @@
   - pytest -v -s distributed/test_pynccl.py
   - pytest -v -s distributed/test_events.py
   - pytest -v -s distributed/test_symm_mem_allreduce.py
->>>>>>> d00d6529
   # TODO: create a dedicated test section for multi-GPU example tests
   # when we have multiple distributed example tests
   - pushd ../examples/offline_inference
-  - python3 rlhf.py
-  - RAY_DEDUP_LOGS=0 python3 rlhf_colocate.py
+  - VLLM_ALLOW_INSECURE_SERIALIZATION=1 python3 rlhf.py
+  - VLLM_ALLOW_INSECURE_SERIALIZATION=1 RAY_DEDUP_LOGS=0 python3 rlhf_colocate.py
   - popd
 
-<<<<<<< HEAD
-- label: Metrics, Tracing Test # 10min
-  mirror_hardwares: [amd]
-=======
 - label: EPLB Algorithm Test # 5min
   timeout_in_minutes: 15
   working_dir: "/vllm-workspace/tests"
@@ -306,35 +225,24 @@
 - label: Metrics, Tracing Test # 12min
   timeout_in_minutes: 20
   mirror_hardwares: [amdexperimental]
->>>>>>> d00d6529
   num_gpus: 2
   source_file_dependencies:
   - vllm/
   - tests/v1/tracing
   commands:
-<<<<<<< HEAD
-  - pytest -v -s metrics
-  - pytest -v -s tracing
-=======
   - "pip install \
       'opentelemetry-sdk>=1.26.0' \
       'opentelemetry-api>=1.26.0' \
       'opentelemetry-exporter-otlp>=1.26.0' \
       'opentelemetry-semantic-conventions-ai>=0.4.1'"
   - pytest -v -s v1/tracing
->>>>>>> d00d6529
 
 ##### fast check tests  #####
 #####  1 GPU test  #####
 
-<<<<<<< HEAD
-- label: Regression Test # 5min
-  #mirror_hardwares: [amd]
-=======
 - label: Regression Test # 7min
   timeout_in_minutes: 20
   mirror_hardwares: [amdexperimental]
->>>>>>> d00d6529
   source_file_dependencies:
   - vllm/
   - tests/test_regression
@@ -343,14 +251,9 @@
   - pytest -v -s test_regression.py
   working_dir: "/vllm-workspace/tests" # optional
 
-<<<<<<< HEAD
-- label: Engine Test # 10min
-  mirror_hardwares: [amd]
-=======
 - label: Engine Test # 25min
   timeout_in_minutes: 40
   mirror_hardwares: [amdexperimental]
->>>>>>> d00d6529
   source_file_dependencies:
   - vllm/
   - tests/engine
@@ -358,19 +261,15 @@
   - tests/test_sequence
   - tests/test_config
   - tests/test_logger
-  commands:
-  - pytest -v -s engine test_sequence.py test_config.py test_logger.py
+  - tests/test_vllm_port
+  commands:
+  - pytest -v -s engine test_sequence.py test_config.py test_logger.py test_vllm_port.py
   # OOM in the CI unless we run this separately
   - pytest -v -s tokenization
 
-<<<<<<< HEAD
-- label: V1 Test
-  #mirror_hardwares: [amd]
-=======
 - label: V1 Test e2e + engine # 30min
   timeout_in_minutes: 45
   mirror_hardwares: [amdexperimental]
->>>>>>> d00d6529
   source_file_dependencies:
     - vllm/
     - tests/v1
@@ -403,27 +302,14 @@
     - pytest -v -s v1/logits_processors
     - pytest -v -s v1/worker
     - pytest -v -s v1/spec_decode
-<<<<<<< HEAD
-    - pytest -v -s v1/test_serial_utils.py
-    - pytest -v -s v1/test_stats.py
-    - pytest -v -s v1/test_utils.py
-    - pytest -v -s v1/test_oracle.py
-    # TODO: accuracy does not match, whether setting
-    # VLLM_USE_FLASHINFER_SAMPLER or not on H100.
-    - pytest -v -s v1/e2e
-=======
     - pytest -v -s -m 'not cpu_test' v1/kv_connector/unit
     - pytest -v -s -m 'not cpu_test' v1/metrics
     - pytest -v -s v1/test_oracle.py
     - pytest -v -s v1/test_request.py
->>>>>>> d00d6529
     # Integration test for streaming correctness (requires special branch).
-    - pip install -U git+https://github.com/robertgshaw2-neuralmagic/lm-evaluation-harness.git@streaming-api
+    - pip install -U git+https://github.com/robertgshaw2-redhat/lm-evaluation-harness.git@streaming-api
     - pytest -v -s entrypoints/openai/correctness/test_lmeval.py::test_lm_eval_accuracy_v1_engine
 
-<<<<<<< HEAD
-- label: Examples Test # 25min
-=======
 - label: V1 Test others (CPU) # 5 mins
   source_file_dependencies:
     - vllm/
@@ -441,9 +327,7 @@
 - label: Examples Test # 30min
   timeout_in_minutes: 45
   mirror_hardwares: [amdexperimental]
->>>>>>> d00d6529
   working_dir: "/vllm-workspace/examples"
-  #mirror_hardwares: [amd]
   source_file_dependencies:
   - vllm/entrypoints
   - examples/
@@ -456,14 +340,9 @@
     - python3 offline_inference/llm_engine_example.py
     - python3 offline_inference/audio_language.py --seed 0
     - python3 offline_inference/vision_language.py --seed 0
-    - python3 offline_inference/vision_language_embedding.py --seed 0
+    - python3 offline_inference/vision_language_pooling.py --seed 0
     - python3 offline_inference/vision_language_multi_image.py --seed 0
-<<<<<<< HEAD
-    - VLLM_USE_V1=0 python3 other/tensorize_vllm_model.py --model facebook/opt-125m serialize --serialized-directory /tmp/ --suffix v1 && python3 other/tensorize_vllm_model.py --model facebook/opt-125m deserialize --path-to-tensors /tmp/vllm/facebook/opt-125m/v1/model.tensors
-    - python3 offline_inference/encoder_decoder.py
-=======
     - python3 others/tensorize_vllm_model.py --model facebook/opt-125m serialize --serialized-directory /tmp/ --suffix v1 && python3 others/tensorize_vllm_model.py --model facebook/opt-125m deserialize --path-to-tensors /tmp/vllm/facebook/opt-125m/v1/model.tensors
->>>>>>> d00d6529
     - python3 offline_inference/encoder_decoder_multimodal.py --model-type whisper --seed 0
     - python3 offline_inference/basic/classify.py
     - python3 offline_inference/basic/embed.py
@@ -471,17 +350,6 @@
     - python3 offline_inference/spec_decode.py --test --method eagle --num_spec_tokens 3 --dataset-name hf --dataset-path philschmid/mt-bench --num-prompts 80 --temp 0 --top-p 1.0 --top-k -1 --tp 1 --enable-chunked-prefill --max-model-len 2048
     - python3 offline_inference/spec_decode.py --test --method eagle3 --num_spec_tokens 3 --dataset-name hf --dataset-path philschmid/mt-bench --num-prompts 80 --temp 0 --top-p 1.0 --top-k -1 --tp 1 --enable-chunked-prefill --max-model-len 2048
 
-<<<<<<< HEAD
-- label: Prefix Caching Test # 9min
-  mirror_hardwares: [amd]
-  source_file_dependencies:
-  - vllm/
-  - tests/prefix_caching
-  commands:
-    - pytest -v -s prefix_caching
-
-- label: Samplers Test # 36min
-=======
 - label: Platform Tests (CUDA) # 4min
   timeout_in_minutes: 15
   mirror_hardwares: [amdexperimental]
@@ -494,7 +362,6 @@
 - label: Samplers Test # 56min
   timeout_in_minutes: 75
   mirror_hardwares: [amdexperimental]
->>>>>>> d00d6529
   source_file_dependencies:
   - vllm/model_executor/layers
   - vllm/sampling_metadata.py
@@ -504,35 +371,9 @@
     - pytest -v -s samplers
     - VLLM_USE_FLASHINFER_SAMPLER=1 pytest -v -s samplers
 
-<<<<<<< HEAD
-- label: LogitsProcessor Test # 5min
-  mirror_hardwares: [amd]
-  source_file_dependencies:
-  - vllm/model_executor/layers
-  - vllm/model_executor/guided_decoding
-  - tests/test_logits_processor
-  - tests/model_executor/test_guided_processors
-  commands:
-    - pytest -v -s test_logits_processor.py
-    - pytest -v -s model_executor/test_guided_processors.py
-
-- label: Speculative decoding tests # 40min
-  source_file_dependencies:
-  - vllm/spec_decode
-  - tests/spec_decode
-  - vllm/model_executor/models/eagle.py
-  commands:
-    - pytest -v -s spec_decode/e2e/test_multistep_correctness.py
-    - VLLM_ATTENTION_BACKEND=FLASH_ATTN pytest -v -s spec_decode --ignore=spec_decode/e2e/test_multistep_correctness.py --ignore=spec_decode/e2e/test_mtp_correctness.py
-    - pytest -v -s spec_decode/e2e/test_eagle_correctness.py
-
-- label: LoRA Test %N # 15min each
-  #mirror_hardwares: [amd]
-=======
 - label: LoRA Test %N # 20min each
   timeout_in_minutes: 30
   mirror_hardwares: [amdexperimental]
->>>>>>> d00d6529
   source_file_dependencies:
   - vllm/lora
   - tests/lora
@@ -545,13 +386,9 @@
       --ignore=lora/test_llm_with_multi_loras.py
   parallelism: 4
 
-<<<<<<< HEAD
-- label: PyTorch Compilation Unit Tests
-=======
 - label: PyTorch Compilation Unit Tests # 15min
   timeout_in_minutes: 30
   mirror_hardwares: [amdexperimental]
->>>>>>> d00d6529
   torch_nightly: true
   source_file_dependencies:
     - vllm/
@@ -559,11 +396,9 @@
   commands:
     - pytest -v -s compile/test_pass_manager.py
     - pytest -v -s compile/test_fusion.py
+    - pytest -v -s compile/test_fusion_attn.py
+    - pytest -v -s compile/test_silu_mul_quant_fusion.py
     - pytest -v -s compile/test_sequence_parallelism.py
-<<<<<<< HEAD
-
-- label: PyTorch Fullgraph Smoke Test # 9min
-=======
     - pytest -v -s compile/test_async_tp.py
     - pytest -v -s compile/test_fusion_all_reduce.py
     - pytest -v -s compile/test_decorator.py
@@ -572,26 +407,17 @@
 - label: PyTorch Fullgraph Smoke Test # 15min
   timeout_in_minutes: 30
   mirror_hardwares: [amdexperimental]
->>>>>>> d00d6529
   torch_nightly: true
   source_file_dependencies:
   - vllm/
   - tests/compile
   commands:
   - pytest -v -s compile/test_basic_correctness.py
-<<<<<<< HEAD
-  # these tests need to be separated, cannot combine
-  - pytest -v -s compile/piecewise/test_simple.py
-  - pytest -v -s compile/piecewise/test_toy_llama.py
-
-- label: PyTorch Fullgraph Test # 18min
-=======
   - pytest -v -s compile/piecewise/
 
 - label: PyTorch Fullgraph Test # 20min
   timeout_in_minutes: 30
   mirror_hardwares: [amdexperimental]
->>>>>>> d00d6529
   torch_nightly: true
   source_file_dependencies:
   - vllm/
@@ -599,28 +425,18 @@
   commands:
   - pytest -v -s compile/test_full_graph.py
 
-<<<<<<< HEAD
-- label: Kernels Core Operation Test
-  mirror_hardwares: [amd]
-=======
 - label: Kernels Core Operation Test # 48min
   timeout_in_minutes: 75
   mirror_hardwares: [amdexperimental]
->>>>>>> d00d6529
   source_file_dependencies:
   - csrc/
   - tests/kernels/core
   commands:
     - pytest -v -s kernels/core
 
-<<<<<<< HEAD
-- label: Kernels Attention Test %N
-  mirror_hardwares: [amd]
-=======
 - label: Kernels Attention Test %N # 23min
   timeout_in_minutes: 35
   mirror_hardwares: [amdexperimental]
->>>>>>> d00d6529
   source_file_dependencies:
   - csrc/attention/
   - vllm/attention
@@ -630,30 +446,20 @@
     - pytest -v -s kernels/attention --shard-id=$$BUILDKITE_PARALLEL_JOB --num-shards=$$BUILDKITE_PARALLEL_JOB_COUNT
   parallelism: 2
 
-<<<<<<< HEAD
-- label: Kernels Quantization Test %N
-  mirror_hardwares: [amd]
-=======
 - label: Kernels Quantization Test %N # 64min
   timeout_in_minutes: 90
   mirror_hardwares: [amdexperimental]
->>>>>>> d00d6529
   source_file_dependencies:
   - csrc/quantization/
   - vllm/model_executor/layers/quantization
   - tests/kernels/quantization
   commands:
-    - pytest -v -s kernels/quantization  --shard-id=$$BUILDKITE_PARALLEL_JOB --num-shards=$$BUILDKITE_PARALLEL_JOB_COUNT
+    - pytest -v -s kernels/quantization --shard-id=$$BUILDKITE_PARALLEL_JOB --num-shards=$$BUILDKITE_PARALLEL_JOB_COUNT
   parallelism: 2
 
-<<<<<<< HEAD
-- label: Kernels MoE Test
-  #mirror_hardwares: [amd]
-=======
 - label: Kernels MoE Test %N # 40min
   timeout_in_minutes: 60
   mirror_hardwares: [amdexperimental]
->>>>>>> d00d6529
   source_file_dependencies:
   - csrc/quantization/cutlass_w8a8/moe/
   - csrc/moe/
@@ -661,36 +467,18 @@
   - vllm/model_executor/layers/fused_moe/
   - vllm/distributed/device_communicators/
   commands:
-    - pytest -v -s kernels/moe
-
-<<<<<<< HEAD
-- label: Kernels Mamba Test
-  #mirror_hardwares: [amd]
-=======
+    - pytest -v -s kernels/moe --shard-id=$$BUILDKITE_PARALLEL_JOB --num-shards=$$BUILDKITE_PARALLEL_JOB_COUNT
+  parallelism: 2
+
 - label: Kernels Mamba Test # 31min
   timeout_in_minutes: 45
   mirror_hardwares: [amdexperimental]
->>>>>>> d00d6529
   source_file_dependencies:
   - csrc/mamba/
   - tests/kernels/mamba
   commands:
     - pytest -v -s kernels/mamba
 
-<<<<<<< HEAD
-- label: Tensorizer Test # 11min
-  # mirror_hardwares: [amd]
-  soft_fail: true
-  source_file_dependencies:
-  - vllm/model_executor/model_loader
-  - tests/tensorizer_loader
-  commands:
-    - apt-get update && apt-get install -y curl libsodium23
-    - export VLLM_WORKER_MULTIPROC_METHOD=spawn
-    - pytest -v -s tensorizer_loader
-
-- label: Benchmarks # 9min
-=======
 - label: Model Executor Test # 23min
   timeout_in_minutes: 35
   mirror_hardwares: [amdexperimental]
@@ -707,45 +495,29 @@
 - label: Benchmarks # 11min
   timeout_in_minutes: 20
   mirror_hardwares: [amdexperimental]
->>>>>>> d00d6529
   working_dir: "/vllm-workspace/.buildkite"
-  mirror_hardwares: [amd]
   source_file_dependencies:
   - benchmarks/
   commands:
   - bash scripts/run-benchmarks.sh
 
-<<<<<<< HEAD
-- label: Benchmarks CLI Test # 10min
-=======
 - label: Benchmarks CLI Test # 7min
   timeout_in_minutes: 20
   mirror_hardwares: [amdexperimental]
->>>>>>> d00d6529
   source_file_dependencies:
   - vllm/
   - tests/benchmarks/
   commands:
   - pytest -v -s benchmarks/
 
-<<<<<<< HEAD
-- label: Quantization Test
-=======
 - label: Quantization Test # 70min
   timeout_in_minutes: 90
   mirror_hardwares: [amdexperimental]
->>>>>>> d00d6529
   source_file_dependencies:
   - csrc/
   - vllm/model_executor/layers/quantization
   - tests/quantization
   commands:
-<<<<<<< HEAD
-  - VLLM_TEST_FORCE_LOAD_FORMAT=auto pytest -v -s quantization
-
-- label: LM Eval Small Models # 53min
-  working_dir: "/vllm-workspace/.buildkite/lm-eval-harness"
-=======
   # temporary install here since we need nightly, will move to requirements/test.in
   # after torchao 0.12 release, and pin a working version of torchao nightly here
 
@@ -758,23 +530,15 @@
 - label: LM Eval Small Models # 53min
   timeout_in_minutes: 75
   mirror_hardwares: [amdexperimental]
->>>>>>> d00d6529
   source_file_dependencies:
   - csrc/
   - vllm/model_executor/layers/quantization
   commands:
-<<<<<<< HEAD
-  - export VLLM_WORKER_MULTIPROC_METHOD=spawn
-  - bash ./run-tests.sh -c configs/models-small.txt -t 1
-
-- label: OpenAI API correctness
-=======
   - pytest -s -v evals/gsm8k/test_gsm8k_correctness.py --config-list-file=configs/models-small.txt --tp-size=1
 
 - label: OpenAI API correctness # 22min
   timeout_in_minutes: 30
   mirror_hardwares: [amdexperimental]
->>>>>>> d00d6529
   source_file_dependencies:
   - csrc/
   - vllm/entrypoints/openai/
@@ -782,28 +546,18 @@
   commands: # LMEval+Transcription WER check
   - pytest -s entrypoints/openai/correctness/
 
-<<<<<<< HEAD
-- label: Encoder Decoder tests # 5min
-=======
 - label: OpenAI-Compatible Tool Use # 23 min
   timeout_in_minutes: 35
   mirror_hardwares: [amdexperimental]
   fast_check: false
->>>>>>> d00d6529
   source_file_dependencies:
     - vllm/
     - tests/tool_use
   commands:
     - pytest -v -s -m 'not cpu_test' tool_use
 
-<<<<<<< HEAD
-- label: OpenAI-Compatible Tool Use # 20 min
-  fast_check: false
-  #mirror_hardwares: [ amd ]
-=======
 - label: OpenAI-Compatible Tool Use (CPU) # 5 mins
   timeout_in_minutes: 10
->>>>>>> d00d6529
   source_file_dependencies:
     - vllm/
     - tests/tool_use
@@ -813,9 +567,6 @@
 
 #####  models test  #####
 
-<<<<<<< HEAD
-- label: Basic Models Test # 24min
-=======
 - label: Basic Models Tests (Initialization)
   timeout_in_minutes: 45
   mirror_hardwares: [amdexperimental]
@@ -847,7 +598,6 @@
 - label: Basic Models Tests (Other)
   timeout_in_minutes: 45
   mirror_hardwares: [amdexperimental]
->>>>>>> d00d6529
   torch_nightly: true
   source_file_dependencies:
   - vllm/
@@ -865,37 +615,16 @@
   - tests/models/test_vision.py
   no_gpu: true
   commands:
-<<<<<<< HEAD
-    - pytest -v -s models/test_transformers.py
-    - pytest -v -s models/test_registry.py
-    - pytest -v -s models/test_utils.py
-    - pytest -v -s models/test_vision.py
-    # V1 Test: https://github.com/vllm-project/vllm/issues/14531
-    - VLLM_USE_V1=0 pytest -v -s models/test_initialization.py -k 'not llama4 and not plamo2'
-    - VLLM_USE_V1=0 pytest -v -s models/test_initialization.py -k 'llama4'
-    - VLLM_USE_V1=0 pytest -v -s models/test_initialization.py -k 'plamo2'
-
-- label: Language Models Test (Standard)
-  #mirror_hardwares: [amd]
-=======
     - pytest -v -s models/test_utils.py models/test_vision.py
 
 - label: Language Models Tests (Standard)
   timeout_in_minutes: 25
   mirror_hardwares: [amdexperimental]
   torch_nightly: true
->>>>>>> d00d6529
   source_file_dependencies:
   - vllm/
   - tests/models/language
   commands:
-<<<<<<< HEAD
-    # Install causal-conv1d for plamo2 models here, as it is not compatible with pip-compile.
-    - pip install 'git+https://github.com/Dao-AILab/causal-conv1d@v1.5.0.post8'
-    - pytest -v -s models/language -m core_model
-
-- label: Language Models Test (Extended)
-=======
     # Test standard language models, excluding a subset of slow tests
     - pip freeze | grep -E 'torch'
     - pytest -v -s models/language -m 'core_model and (not slow_test)'
@@ -940,20 +669,13 @@
 - label: Language Models Test (Extended Generation) # 80min
   timeout_in_minutes: 110
   mirror_hardwares: [amdexperimental]
->>>>>>> d00d6529
-  optional: true
-  source_file_dependencies:
-  - vllm/
-  - tests/models/language
+  optional: true
+  source_file_dependencies:
+  - vllm/
+  - tests/models/language/generation
   commands:
     # Install causal-conv1d for plamo2 models here, as it is not compatible with pip-compile.
     - pip install 'git+https://github.com/Dao-AILab/causal-conv1d@v1.5.0.post8'
-<<<<<<< HEAD
-    - pytest -v -s models/language -m 'not core_model'
-
-- label: Multi-Modal Models Test (Standard)
-  #mirror_hardwares: [amd]
-=======
     - pytest -v -s models/language/generation -m '(not core_model) and (not hybrid_model)'
 
 - label: Language Models Test (PPL)
@@ -999,23 +721,17 @@
   timeout_in_minutes: 80
   mirror_hardwares: [amdexperimental]
   torch_nightly: true
->>>>>>> d00d6529
   source_file_dependencies:
   - vllm/
   - tests/models/multimodal
   commands:
     - pip install git+https://github.com/TIGER-AI-Lab/Mantis.git
-<<<<<<< HEAD
-    - pytest -v -s models/multimodal/processing
-    - pytest -v -s --ignore models/multimodal/generation/test_whisper.py models/multimodal -m core_model
-    - cd .. && pytest -v -s tests/models/multimodal/generation/test_whisper.py -m core_model  # Otherwise, mp_method="spawn" doesn't work
-=======
     - pip freeze | grep -E 'torch'
     - pytest -v -s models/multimodal -m core_model --ignore models/multimodal/generation/test_whisper.py --ignore models/multimodal/processing
     - cd .. && VLLM_WORKER_MULTIPROC_METHOD=spawn pytest -v -s tests/models/multimodal/generation/test_whisper.py -m core_model  # Otherwise, mp_method="spawn" doesn't work
->>>>>>> d00d6529
 
 - label: Multi-Modal Models Test (Extended) 1
+  mirror_hardwares: [amdexperimental]
   optional: true
   source_file_dependencies:
   - vllm/
@@ -1025,6 +741,7 @@
     - pytest -v -s models/multimodal -m 'not core_model' --ignore models/multimodal/generation/test_common.py --ignore models/multimodal/processing
 
 - label: Multi-Modal Models Test (Extended) 2
+  mirror_hardwares: [amdexperimental]
   optional: true
   source_file_dependencies:
   - vllm/
@@ -1034,6 +751,7 @@
     - pytest -v -s models/multimodal/generation/test_common.py -m 'split(group=0) and not core_model'
 
 - label: Multi-Modal Models Test (Extended) 3
+  mirror_hardwares: [amdexperimental]
   optional: true
   source_file_dependencies:
   - vllm/
@@ -1042,14 +760,9 @@
     - pip install git+https://github.com/TIGER-AI-Lab/Mantis.git
     - pytest -v -s models/multimodal/generation/test_common.py -m 'split(group=1) and not core_model'
 
-<<<<<<< HEAD
-- label: Quantized Models Test
-  #mirror_hardwares: [amd]
-=======
 - label: Quantized Models Test # 45 min
   timeout_in_minutes: 60
   mirror_hardwares: [amdexperimental]
->>>>>>> d00d6529
   source_file_dependencies:
   - vllm/model_executor/layers/quantization
   - tests/models/quantization
@@ -1058,7 +771,7 @@
 
 # This test is used only in PR development phase to test individual models and should never run on main
 - label: Custom Models Test
-  mirror_hardwares: [amd]
+  mirror_hardwares: [amdexperimental]
   optional: true
   commands:
     - echo 'Testing custom models...'
@@ -1066,8 +779,6 @@
     # e.g. pytest -v -s models/encoder_decoder/vision_language/test_mllama.py
     # *To avoid merge conflicts, remember to REMOVE (not just comment out) them before merging the PR*
 
-<<<<<<< HEAD
-=======
 - label: Transformers Nightly Models Test
   working_dir: "/vllm-workspace/"
   optional: true
@@ -1153,17 +864,12 @@
   commands:
     - pytest -s -v tests/quantization/test_blackwell_moe.py
 
->>>>>>> d00d6529
 #####  1 GPU test  #####
 #####  multi gpus test  #####
 
 - label: Distributed Comm Ops Test # 7min
-<<<<<<< HEAD
-  mirror_hardwares: [amd]
-=======
   timeout_in_minutes: 20
   mirror_hardwares: [amdexperimental]
->>>>>>> d00d6529
   working_dir: "/vllm-workspace/tests"
   num_gpus: 2
   source_file_dependencies:
@@ -1176,11 +882,8 @@
   - pytest -v -s distributed/test_shm_storage.py
 
 - label: 2 Node Tests (4 GPUs in total) # 16min
-<<<<<<< HEAD
-=======
   timeout_in_minutes: 30
   mirror_hardwares: [amdexperimental]
->>>>>>> d00d6529
   working_dir: "/vllm-workspace/tests"
   num_gpus: 2
   num_nodes: 2
@@ -1190,22 +893,22 @@
   - vllm/executor/
   - vllm/model_executor/models/
   - tests/distributed/
+  - tests/examples/offline_inference/data_parallel.py
   commands:
   - # the following commands are for the first node, with ip 192.168.10.10 (ray environment already set up)
     - VLLM_TEST_SAME_HOST=0 torchrun --nnodes 2 --nproc-per-node=2 --rdzv_backend=c10d --rdzv_endpoint=192.168.10.10 distributed/test_same_node.py | grep 'Same node test passed'
+    - NUM_NODES=2 torchrun --nnodes 2 --nproc-per-node=2 --rdzv_backend=c10d --rdzv_endpoint=192.168.10.10 distributed/test_node_count.py | grep 'Node count test passed'
+    - python3 ../examples/offline_inference/data_parallel.py --dp-size=2 --tp-size=1 --node-size=2 --node-rank=0 --master-addr=192.168.10.10 --master-port=12345 --enforce-eager --trust-remote-code
     - VLLM_MULTI_NODE=1 pytest -v -s distributed/test_multi_node_assignment.py
     - VLLM_MULTI_NODE=1 pytest -v -s distributed/test_pipeline_parallel.py
   - # the following commands are for the second node, with ip 192.168.10.11 (ray environment already set up)
     - VLLM_TEST_SAME_HOST=0 torchrun --nnodes 2 --nproc-per-node=2 --rdzv_backend=c10d --rdzv_endpoint=192.168.10.10 distributed/test_same_node.py | grep 'Same node test passed'
-
-<<<<<<< HEAD
-- label: Distributed Tests (2 GPUs) # 40min
-  #mirror_hardwares: [amd]
-=======
+    - NUM_NODES=2 torchrun --nnodes 2 --nproc-per-node=2 --rdzv_backend=c10d --rdzv_endpoint=192.168.10.10 distributed/test_node_count.py | grep 'Node count test passed'
+    - python3 ../examples/offline_inference/data_parallel.py --dp-size=2 --tp-size=1 --node-size=2 --node-rank=1 --master-addr=192.168.10.10 --master-port=12345 --enforce-eager --trust-remote-code
+
 - label: Distributed Tests (2 GPUs) # 68min
   timeout_in_minutes: 90
   mirror_hardwares: [amdexperimental]
->>>>>>> d00d6529
   working_dir: "/vllm-workspace/tests"
   num_gpus: 2
   source_file_dependencies:
@@ -1214,13 +917,6 @@
   - vllm/engine/
   - vllm/executor/
   - vllm/worker/worker_base.py
-<<<<<<< HEAD
-  - vllm/worker/worker.py
-  - vllm/worker/model_runner.py
-  - entrypoints/llm/test_collective_rpc.py
-  - tests/v1/test_async_llm_dp.py
-=======
->>>>>>> d00d6529
   - vllm/v1/engine/
   - vllm/v1/worker/
   - tests/compile/test_basic_correctness.py
@@ -1232,13 +928,9 @@
   - tests/v1/shutdown
   - tests/v1/worker/test_worker_memory_snapshot.py
   commands:
-<<<<<<< HEAD
-  - TP_SIZE=1 DP_SIZE=2 pytest -v -s v1/test_async_llm_dp.py
-=======
   - TP_SIZE=1 DP_SIZE=2 pytest -v -s v1/distributed/test_async_llm_dp.py
   - TP_SIZE=1 DP_SIZE=2 pytest -v -s v1/distributed/test_external_lb_dp.py
   - DP_SIZE=2 pytest -v -s v1/entrypoints/openai/test_multi_api_servers.py
->>>>>>> d00d6529
   - pytest -v -s entrypoints/llm/test_collective_rpc.py
   - pytest -v -s ./compile/test_basic_correctness.py
   - pytest -v -s ./compile/test_wrapper.py
@@ -1264,33 +956,19 @@
   # Avoid importing model tests that cause CUDA reinitialization error
   - pytest models/test_transformers.py -v -s -m 'distributed(num_gpus=2)'
   - pytest models/language -v -s -m 'distributed(num_gpus=2)'
-<<<<<<< HEAD
-  - pytest models/multimodal -v -s -m 'distributed(num_gpus=2)'
-  # test sequence parallel
-  - pytest -v -s distributed/test_sequence_parallel.py
-  # this test fails consistently.
-  # TODO: investigate and fix
-  # - pytest -v -s spec_decode/e2e/test_integration_dist_tp2.py
-  - VLLM_USE_V1=0 CUDA_VISIBLE_DEVICES=0,1 pytest -v -s test_sharded_state_loader.py
-  - VLLM_USE_V1=0 CUDA_VISIBLE_DEVICES=0,1 pytest -v -s kv_transfer/test_disagg.py
-  - CUDA_VISIBLE_DEVICES=0,1 pytest -v -s v1/shutdown
-
-- label: Plugin Tests (2 GPUs) # 40min
-=======
   - pytest models/multimodal -v -s -m 'distributed(num_gpus=2)' --ignore models/multimodal/generation/test_whisper.py
   - VLLM_WORKER_MULTIPROC_METHOD=spawn pytest models/multimodal/generation/test_whisper.py -v -s -m 'distributed(num_gpus=2)'
 
 - label: Plugin Tests (2 GPUs) # 40min
   timeout_in_minutes: 60
   mirror_hardwares: [amdexperimental]
->>>>>>> d00d6529
   working_dir: "/vllm-workspace/tests"
   num_gpus: 2
   source_file_dependencies:
   - vllm/plugins/
   - tests/plugins/
   commands:
-  # begin platform plugin tests, all the code in-between runs on dummy platform
+  # begin platform plugin and general plugin tests, all the code in-between runs on dummy platform
   - pip install -e ./plugins/vllm_add_dummy_platform
   - pytest -v -s plugins_tests/test_platform_plugins.py
   - pip uninstall vllm_add_dummy_platform -y
@@ -1306,34 +984,11 @@
   - pytest -v -s distributed/test_distributed_oot.py
   - pytest -v -s entrypoints/openai/test_oot_registration.py # it needs a clean process
   - pytest -v -s models/test_oot_registration.py # it needs a clean process
-
-<<<<<<< HEAD
-- label: Multi-step Tests (4 GPUs) # 36min
-  working_dir: "/vllm-workspace/tests"
-  num_gpus: 4
-  source_file_dependencies:
-  - vllm/model_executor/layers/sampler.py
-  - vllm/sequence.py
-  - vllm/worker/worker_base.py
-  - vllm/worker/worker.py
-  - vllm/worker/multi_step_worker.py
-  - vllm/worker/model_runner_base.py
-  - vllm/worker/model_runner.py
-  - vllm/worker/multi_step_model_runner.py
-  - vllm/engine
-  - tests/multi_step
-  commands:
-  # this test is quite flaky
-  # TODO: investigate and fix.
-  # - pytest -v -s multi_step/test_correctness_async_llm.py
-  - pytest -v -s multi_step/test_correctness_llm.py
-
-- label: Pipeline Parallelism Test # 45min
-=======
+  - pytest -v -s plugins/lora_resolvers # unit tests for in-tree lora resolver plugins
+
 - label: Pipeline + Context Parallelism Test # 45min
   timeout_in_minutes: 60
   mirror_hardwares: [amdexperimental]
->>>>>>> d00d6529
   working_dir: "/vllm-workspace/tests"
   num_gpus: 4
   source_file_dependencies:
@@ -1346,13 +1001,9 @@
   - pytest -v -s distributed/test_pp_cudagraph.py
   - pytest -v -s distributed/test_pipeline_parallel.py
 
-<<<<<<< HEAD
-- label: LoRA TP Test (Distributed)
-=======
 - label: LoRA TP Test (Distributed) # 17 min
   timeout_in_minutes: 30
   mirror_hardwares: [amdexperimental]
->>>>>>> d00d6529
   num_gpus: 4
   source_file_dependencies:
   - vllm/lora
@@ -1365,18 +1016,12 @@
     # requires multi-GPU testing for validation.
     - pytest -v -s -x lora/test_chatglm3_tp.py
     - pytest -v -s -x lora/test_llama_tp.py
-<<<<<<< HEAD
-
-
-- label: Weight Loading Multiple GPU Test  # 33min
-=======
     - pytest -v -s -x lora/test_llm_with_multi_loras.py
 
 
 - label: Weight Loading Multiple GPU Test  # 33min
   timeout_in_minutes: 45
   mirror_hardwares: [amdexperimental]
->>>>>>> d00d6529
   working_dir: "/vllm-workspace/tests"
   num_gpus: 2
   optional: true
@@ -1387,6 +1032,7 @@
     - bash weight_loading/run_model_weight_loading_test.sh -c weight_loading/models.txt
 
 - label: Weight Loading Multiple GPU Test - Large Models # optional
+  mirror_hardwares: [amdexperimental]
   working_dir: "/vllm-workspace/tests"
   num_gpus: 2
   gpu: a100
@@ -1425,9 +1071,6 @@
   - vllm/model_executor/layers/quantization
   commands:
   - export VLLM_WORKER_MULTIPROC_METHOD=spawn
-<<<<<<< HEAD
-  - bash ./run-tests.sh -c configs/models-large.txt -t 4
-=======
   - pytest -s -v test_lm_eval_correctness.py --config-list-file=configs/models-large.txt --tp-size=4
 
 ##### H200 test #####
@@ -1460,5 +1103,4 @@
   - vllm/
   - .buildkite/scripts/run-prime-rl-test.sh
   commands:
-    - bash .buildkite/scripts/run-prime-rl-test.sh
->>>>>>> d00d6529
+    - bash .buildkite/scripts/run-prime-rl-test.sh